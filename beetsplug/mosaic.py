<<<<<<< HEAD
# -*- coding: utf-8 -*-
# This file is part of beets.
# Copyright 2015-2016, Ohm Patel.
#
# Permission is hereby granted, free of charge, to any person obtaining
# a copy of this software and associated documentation files (the
# "Software"), to deal in the Software without restriction, including
# without limitation the rights to use, copy, modify, merge, publish,
# distribute, sublicense, and/or sell copies of the Software, and to
# permit persons to whom the Software is furnished to do so, subject to
# the following conditions:
#
# The above copyright notice and this permission notice shall be
# included in all copies or substantial portions of the Software.
"""Allows beets to create a mosaic from covers."""
from __future__ import division, absolute_import, print_function

import os.path

from beets.plugins import BeetsPlugin
from beets import ui
from beets.ui import decargs
from beets.util import syspath, normpath, displayable_path, bytestring_path
from beets.util.artresizer import ArtResizer
from beets import config
from beets import art
from PIL import Image

import math


class MosaicCoverArtPlugin(BeetsPlugin):
    col_size = 4
    margin = 3

    def __init__(self):
        super(MosaicCoverArtPlugin, self).__init__()
        self.config.add({'maxwidth': 300})
        self.maxwidth = self.config['maxwidth'].get(int)

    def commands(self):
        cmd = ui.Subcommand('mosaic', help=u"create mosaic from coverart")

        def func(lib, opts, args):
            self._generate_montage(lib, lib.albums(
                ui.decargs(args)), u'mos.png')
        cmd.func = func
        return [cmd]

    def _generate_montage(self, lib, albums, output_fn):
        fullwidth = 0
        fullheight = 0

        covers = list()

        for album in albums:
            self._log.info(u'#{}#', album.artpath)

            if not album.artpath:
                continue

            if not os.path.exists(album.artpath):
                continue

            covers.append(album.artpath)

        sqrtnum = int(math.sqrt(len(covers)))

        tail = len(covers) - (sqrtnum * sqrtnum)

        rows = cols = sqrtnum

        if tail > 0:
            cols += 1

        self._log.info(u'{}x{}', cols, rows)

        montage = Image.new(mode='RGBA', size=(
            cols * (100 + self.margin), rows * (100 + self.margin)), color=(0, 100, 0, 0))

        size = 100, 100
        offset_x = 0
        offset_y = 0
        colcounter = 0
        for cover in covers:

            try:
                im = Image.open(cover)
                im.thumbnail(size, Image.ANTIALIAS)
                self._log.info(u'Paste into mosaic: {} - {}x{}',
                               cover, offset_x, offset_y)
                montage.paste(im, (offset_x, offset_y))

                colcounter += 1
                if colcounter >= cols:
                    offset_y += 100 + self.margin
                    colcounter = 0
                    offset_x = 0
                else:
                    offset_x += 100 + self.margin

                im.close()
            except IOError:
                self._log.error(u'Problem with {}', cover)
        self._log.info(u'Save montage to: {}', output_fn)
        montage.save(output_fn)
=======
# -*- coding: utf-8 -*-
# This file is part of beets.
# Copyright 2015-2016, Ohm Patel.
#
# Permission is hereby granted, free of charge, to any person obtaining
# a copy of this software and associated documentation files (the
# "Software"), to deal in the Software without restriction, including
# without limitation the rights to use, copy, modify, merge, publish,
# distribute, sublicense, and/or sell copies of the Software, and to
# permit persons to whom the Software is furnished to do so, subject to
# the following conditions:
#
# The above copyright notice and this permission notice shall be
# included in all copies or substantial portions of the Software.
"""Allows beets to create a mosaic from covers."""
from __future__ import division, absolute_import, print_function

import os.path

from beets.plugins import BeetsPlugin
from beets import ui
from PIL import Image

import math


class MosaicCoverArtPlugin(BeetsPlugin):
    col_size = 4
    margin = 3

    def __init__(self):
        super(MosaicCoverArtPlugin, self).__init__()
        self.config.add({'maxwidth': 300})
        self.maxwidth = self.config['maxwidth'].get(int)

    def commands(self):
        cmd = ui.Subcommand('mosaic', help=u"create mosaic from coverart")

        def func(lib, opts, args):
            self._generate_montage(lib, lib.albums(ui.decargs(args)), u'mos.png')

        cmd.func = func
        return [cmd]

    def _generate_montage(self, lib, albums, output_fn):

        covers = []

        for album in albums:

            if album.artpath and os.path.exists(album.artpath):
                self._log.info(u'#{}#', album.artpath)
                covers.append(album.artpath)
            else:
                self._log.info(u'#{} has no album?#', album)

        sqrtnum = int(math.sqrt(len(covers)))

        tail = len(covers) - (sqrtnum * sqrtnum)

        rows = cols = sqrtnum

        if tail > 0:
            cols += 1

        self._log.info(u'{}x{}', cols, rows)

        montage = Image.new(mode='RGBA', size=(cols * (100 + self.margin), rows * (100 + self.margin)), color=(0, 100, 0, 0))

        size = 100, 100
        offset_x = 0
        offset_y = 0
        colcounter = 0
        for cover in covers:

            try:
                im = Image.open(cover)
                im.thumbnail(size, Image.ANTIALIAS)
                self._log.info(u'Paste into mosaic: {} - {}x{}', cover, offset_x, offset_y)
                montage.paste(im, (offset_x, offset_y))

                colcounter += 1
                if colcounter >= cols:
                    offset_y += 100 + self.margin
                    offset_x = 0
                    colcounter = 0
                else:
                    offset_x += 100 + self.margin

                    im.close()
            except IOError:
                self._log.error(u'Problem with {}', cover)
        self._log.info(u'Save montage to: {}', output_fn)
        montage.save(output_fn)
>>>>>>> d5f1d5bf
<|MERGE_RESOLUTION|>--- conflicted
+++ resolved
@@ -1,111 +1,3 @@
-<<<<<<< HEAD
-# -*- coding: utf-8 -*-
-# This file is part of beets.
-# Copyright 2015-2016, Ohm Patel.
-#
-# Permission is hereby granted, free of charge, to any person obtaining
-# a copy of this software and associated documentation files (the
-# "Software"), to deal in the Software without restriction, including
-# without limitation the rights to use, copy, modify, merge, publish,
-# distribute, sublicense, and/or sell copies of the Software, and to
-# permit persons to whom the Software is furnished to do so, subject to
-# the following conditions:
-#
-# The above copyright notice and this permission notice shall be
-# included in all copies or substantial portions of the Software.
-"""Allows beets to create a mosaic from covers."""
-from __future__ import division, absolute_import, print_function
-
-import os.path
-
-from beets.plugins import BeetsPlugin
-from beets import ui
-from beets.ui import decargs
-from beets.util import syspath, normpath, displayable_path, bytestring_path
-from beets.util.artresizer import ArtResizer
-from beets import config
-from beets import art
-from PIL import Image
-
-import math
-
-
-class MosaicCoverArtPlugin(BeetsPlugin):
-    col_size = 4
-    margin = 3
-
-    def __init__(self):
-        super(MosaicCoverArtPlugin, self).__init__()
-        self.config.add({'maxwidth': 300})
-        self.maxwidth = self.config['maxwidth'].get(int)
-
-    def commands(self):
-        cmd = ui.Subcommand('mosaic', help=u"create mosaic from coverart")
-
-        def func(lib, opts, args):
-            self._generate_montage(lib, lib.albums(
-                ui.decargs(args)), u'mos.png')
-        cmd.func = func
-        return [cmd]
-
-    def _generate_montage(self, lib, albums, output_fn):
-        fullwidth = 0
-        fullheight = 0
-
-        covers = list()
-
-        for album in albums:
-            self._log.info(u'#{}#', album.artpath)
-
-            if not album.artpath:
-                continue
-
-            if not os.path.exists(album.artpath):
-                continue
-
-            covers.append(album.artpath)
-
-        sqrtnum = int(math.sqrt(len(covers)))
-
-        tail = len(covers) - (sqrtnum * sqrtnum)
-
-        rows = cols = sqrtnum
-
-        if tail > 0:
-            cols += 1
-
-        self._log.info(u'{}x{}', cols, rows)
-
-        montage = Image.new(mode='RGBA', size=(
-            cols * (100 + self.margin), rows * (100 + self.margin)), color=(0, 100, 0, 0))
-
-        size = 100, 100
-        offset_x = 0
-        offset_y = 0
-        colcounter = 0
-        for cover in covers:
-
-            try:
-                im = Image.open(cover)
-                im.thumbnail(size, Image.ANTIALIAS)
-                self._log.info(u'Paste into mosaic: {} - {}x{}',
-                               cover, offset_x, offset_y)
-                montage.paste(im, (offset_x, offset_y))
-
-                colcounter += 1
-                if colcounter >= cols:
-                    offset_y += 100 + self.margin
-                    colcounter = 0
-                    offset_x = 0
-                else:
-                    offset_x += 100 + self.margin
-
-                im.close()
-            except IOError:
-                self._log.error(u'Problem with {}', cover)
-        self._log.info(u'Save montage to: {}', output_fn)
-        montage.save(output_fn)
-=======
 # -*- coding: utf-8 -*-
 # This file is part of beets.
 # Copyright 2015-2016, Ohm Patel.
@@ -199,5 +91,4 @@
             except IOError:
                 self._log.error(u'Problem with {}', cover)
         self._log.info(u'Save montage to: {}', output_fn)
-        montage.save(output_fn)
->>>>>>> d5f1d5bf
+        montage.save(output_fn)