--- conflicted
+++ resolved
@@ -77,13 +77,9 @@
         """
         for item in lib.items(query + ["singleton:true"]):
             if not item.mb_trackid:
-<<<<<<< HEAD
-                self._log.info('Skipping singleton with no mb_trackid: {}', item)
-=======
                 self._log.info(
                     "Skipping singleton with no mb_trackid: {}", item
                 )
->>>>>>> 20327293
                 continue
 
             if not self.is_beatport_track(item):
