# This file is part of beets.
# Copyright 2019, Rahul Ahuja.
# Copyright 2022, Alok Saboo.
#
# Permission is hereby granted, free of charge, to any person obtaining
# a copy of this software and associated documentation files (the
# "Software"), to deal in the Software without restriction, including
# without limitation the rights to use, copy, modify, merge, publish,
# distribute, sublicense, and/or sell copies of the Software, and to
# permit persons to whom the Software is furnished to do so, subject to
# the following conditions:
#
# The above copyright notice and this permission notice shall be
# included in all copies or substantial portions of the Software.

"""Adds Spotify release and track search support to the autotagger, along with
Spotify playlist construction.
"""

from __future__ import annotations

import base64
import collections
import json
import re
import time
import webbrowser
from typing import TYPE_CHECKING, Literal, Sequence

import confuse
import requests
import unidecode

from beets import ui
from beets.autotag.hooks import AlbumInfo, TrackInfo
from beets.dbcore import types
from beets.library import DateType
<<<<<<< HEAD
from beets.metadata_plugins import (
    IDResponse,
    SearchApiMetadataSourcePluginNext,
    SearchFilter,
    artists_to_artist_str,
)
from beets.util.id_extractors import extract_release_id

if TYPE_CHECKING:
    from ._typing import JSONDict

=======
from beets.plugins import BeetsPlugin, MetadataSourcePlugin
>>>>>>> ad0a7843

DEFAULT_WAITING_TIME = 5


class SpotifyAPIError(Exception):
    pass


class SpotifyPlugin(SearchApiMetadataSourcePluginNext):
    item_types = {
        "spotify_track_popularity": types.INTEGER,
        "spotify_acousticness": types.FLOAT,
        "spotify_danceability": types.FLOAT,
        "spotify_energy": types.FLOAT,
        "spotify_instrumentalness": types.FLOAT,
        "spotify_key": types.FLOAT,
        "spotify_liveness": types.FLOAT,
        "spotify_loudness": types.FLOAT,
        "spotify_mode": types.INTEGER,
        "spotify_speechiness": types.FLOAT,
        "spotify_tempo": types.FLOAT,
        "spotify_time_signature": types.INTEGER,
        "spotify_valence": types.FLOAT,
        "spotify_updated": DateType(),
    }

    # Base URLs for the Spotify API
    # Documentation: https://developer.spotify.com/web-api
    oauth_token_url = "https://accounts.spotify.com/api/token"
    open_track_url = "https://open.spotify.com/track/"
    search_url = "https://api.spotify.com/v1/search"
    album_url = "https://api.spotify.com/v1/albums/"
    track_url = "https://api.spotify.com/v1/tracks/"
    audio_features_url = "https://api.spotify.com/v1/audio-features/"

    spotify_audio_features = {
        "acousticness": "spotify_acousticness",
        "danceability": "spotify_danceability",
        "energy": "spotify_energy",
        "instrumentalness": "spotify_instrumentalness",
        "key": "spotify_key",
        "liveness": "spotify_liveness",
        "loudness": "spotify_loudness",
        "mode": "spotify_mode",
        "speechiness": "spotify_speechiness",
        "tempo": "spotify_tempo",
        "time_signature": "spotify_time_signature",
        "valence": "spotify_valence",
    }

    def __init__(self):
        super().__init__(data_source="Spotify")
        self.config.add(
            {
                "mode": "list",
                "tiebreak": "popularity",
                "show_failures": False,
                "artist_field": "albumartist",
                "album_field": "album",
                "track_field": "title",
                "region_filter": None,
                "regex": [],
                "client_id": "4e414367a1d14c75a5c5129a627fcab8",
                "client_secret": "f82bdc09b2254f1a8286815d02fd46dc",
                "tokenfile": "spotify_token.json",
            }
        )
        self.config["client_id"].redact = True
        self.config["client_secret"].redact = True

        self.setup()

    def setup(self):
        """Retrieve previously saved OAuth token or generate a new one."""
        c_id: str = self.config["client_id"].as_str()
        c_secret: str = self.config["client_secret"].as_str()

        try:
            with open(self._tokenfile()) as f:
                token_data = json.load(f)
        except OSError:
            self.authenticate(c_id, c_secret)
        else:
            self.access_token = token_data["access_token"]

    def authenticate(self, c_id: str, c_secret: str):
        """Request an access token via the Client Credentials Flow:
        https://developer.spotify.com/documentation/general/guides/authorization-guide/#client-credentials-flow
        """
        headers = {
            "Authorization": "Basic {}".format(
                base64.b64encode(":".join([c_id, c_secret]).encode()).decode()
            )
        }
        response = requests.post(
            self.oauth_token_url,
            data={"grant_type": "client_credentials"},
            headers=headers,
            timeout=10,
        )
        try:
            response.raise_for_status()
        except requests.exceptions.HTTPError as e:
            raise ui.UserError(
                "Spotify authorization failed: {}\n{}".format(e, response.text)
            )
        self.access_token = response.json()["access_token"]

        # Save the token for later use.
        self._log.debug(
            "{} access token: {}", self.data_source, self.access_token
        )
        with open(self._tokenfile(), "w") as f:
            json.dump({"access_token": self.access_token}, f)

    def _tokenfile(self) -> str:
        """Get the path to the JSON file for storing the OAuth token."""
        return self.config["tokenfile"].get(confuse.Filename(in_app_dir=True))

<<<<<<< HEAD
    def reset_auth(self):
        """Redo the auth steps."""
        self.setup()

    # ---------------------------------- search ---------------------------------- #
    # implemented in parent SearchApiMetadataSourcePluginNext

    # --------------------------------- id lookup -------------------------------- #

    def album_for_id(self, album_id: str) -> AlbumInfo | None:
        if not (spotify_album_id := extract_release_id("spotify", album_id)):
=======
        :param request_type: Type of :class:`Request` constructor,
            e.g. ``requests.get``, ``requests.post``, etc.
        :type request_type: function
        :param url: URL for the new :class:`Request` object.
        :type url: str
        :param params: (optional) list of tuples or bytes to send
            in the query string for the :class:`Request`.
        :type params: dict
        :return: JSON data for the class:`Response <Response>` object.
        :rtype: dict
        """
        try:
            response = request_type(
                url,
                headers={"Authorization": f"Bearer {self.access_token}"},
                params=params,
                timeout=10,
            )
            response.raise_for_status()
            return response.json()
        except requests.exceptions.ReadTimeout:
            self._log.error("ReadTimeout.")
            raise SpotifyAPIError("Request timed out.")
        except requests.exceptions.ConnectionError as e:
            self._log.error(f"Network error: {e}")
            raise SpotifyAPIError("Network error.")
        except requests.exceptions.RequestException as e:
            if e.response.status_code == 401:
                self._log.debug(
                    f"{self.data_source} access token has expired. "
                    f"Reauthenticating."
                )
                self._authenticate()
                return self._handle_response(request_type, url, params=params)
            elif e.response.status_code == 404:
                raise SpotifyAPIError(
                    f"API Error: {e.response.status_code}\n"
                    f"URL: {url}\nparams: {params}"
                )
            elif e.response.status_code == 429:
                if retry_count >= max_retries:
                    raise SpotifyAPIError("Maximum retries reached.")
                seconds = response.headers.get(
                    "Retry-After", DEFAULT_WAITING_TIME
                )
                self._log.debug(
                    f"Too many API requests. Retrying after {seconds} seconds."
                )
                time.sleep(int(seconds) + 1)
                return self._handle_response(
                    request_type,
                    url,
                    params=params,
                    retry_count=retry_count + 1,
                )
            elif e.response.status_code == 503:
                self._log.error("Service Unavailable.")
                raise SpotifyAPIError("Service Unavailable.")
            elif e.response.status_code == 502:
                self._log.error("Bad Gateway.")
                raise SpotifyAPIError("Bad Gateway.")
            elif e.response is not None:
                raise SpotifyAPIError(
                    f"{self.data_source} API error:\n{e.response.text}\n"
                    f"URL:\n{url}\nparams:\n{params}"
                )
            else:
                self._log.error(f"Request failed. Error: {e}")
                raise SpotifyAPIError("Request failed.")

    def album_for_id(self, album_id: str) -> AlbumInfo | None:
        """Fetch an album by its Spotify ID or URL and return an
        AlbumInfo object or None if the album is not found.

        :param album_id: Spotify ID or URL for the album
        :type album_id: str
        :return: AlbumInfo object for album
        :rtype: beets.autotag.hooks.AlbumInfo or None
        """
        if not (spotify_id := self._get_id(album_id)):
>>>>>>> ad0a7843
            return None

        album_data = self._handle_response(
            "get", self.album_url + spotify_album_id
        )
        if album_data["name"] == "":
            self._log.debug("Album removed from Spotify: {}", album_id)
            return None
        artist, artist_id = artists_to_artist_str(album_data["artists"])

        date_parts = [
            int(part) for part in album_data["release_date"].split("-")
        ]

        release_date_precision = album_data["release_date_precision"]
        if release_date_precision == "day":
            year, month, day = date_parts
        elif release_date_precision == "month":
            year, month = date_parts
            day = None
        elif release_date_precision == "year":
            year = date_parts[0]
            month = None
            day = None
        else:
            raise ui.UserError(
                "Invalid `release_date_precision` returned "
                "by {} API: '{}'".format(
                    self.data_source, release_date_precision
                )
            )

        tracks_data = album_data["tracks"]
        tracks_items = tracks_data["items"]
        while tracks_data["next"]:
            tracks_data = self._handle_response("get", tracks_data["next"])
            tracks_items.extend(tracks_data["items"])

        tracks = []
        medium_totals: dict[int | None, int] = collections.defaultdict(int)
        for i, track_data in enumerate(tracks_items, start=1):
            track = self._get_track(track_data)
            track.index = i
            medium_totals[track.medium] += 1
            tracks.append(track)
        for track in tracks:
            track.medium_total = medium_totals[track.medium]

        return AlbumInfo(
            album=album_data["name"],
            album_id=spotify_album_id,
            spotify_album_id=spotify_album_id,
            artist=artist,
            artist_id=artist_id,
            spotify_artist_id=artist_id,
            tracks=tracks,
            albumtype=album_data["album_type"],
            va=len(album_data["artists"]) == 1
            and artist.lower() == "various artists",
            year=year,
            month=month,
            day=day,
            label=album_data["label"],
            mediums=max(filter(None, medium_totals.keys())),
            data_source=self.data_source,
            data_url=album_data["external_urls"]["spotify"],
        )

    def track_for_id(self, track_id: str) -> None | TrackInfo:
        if not (spotify_track_id := extract_release_id("spotify", track_id)):
            self._log.debug("Invalid Spotify ID: {}", track_id)
            return None

        if not (
            track_data := self._handle_response(
                "get", f"{self.track_url}{spotify_track_id}"
            )
        ):
            self._log.debug("Track not found: {}", track_id)
            return None

        track = self._get_track(track_data)

        # Get album's tracks to set `track.index` (position on the entire
        # release) and `track.medium_total` (total number of tracks on
        # the track's disc).
        album_data = self._handle_response(
            "get", self.album_url + track_data["album"]["id"]
        )
        medium_total = 0
        for i, track_data in enumerate(album_data["tracks"]["items"], start=1):
            if track_data["disc_number"] == track.medium:
                medium_total += 1
                if track_data["id"] == track.track_id:
                    track.index = i
        track.medium_total = medium_total
        return track

    # ------------------------------- parsing utils ------------------------------ #

    def _get_track(self, track_data: JSONDict) -> TrackInfo:
        """Convert a Spotify track object dict to a TrackInfo object.

        :param track_data: Simplified track object
            (https://developer.spotify.com/documentation/web-api/reference/object-model/#track-object-simplified)
        :type track_data: dict
        :return: TrackInfo object for track
        :rtype: beets.autotag.hooks.TrackInfo
        """
        artist, artist_id = artists_to_artist_str(track_data["artists"])

        # Get album information for spotify tracks
        try:
            album = track_data["album"]["name"]
        except (KeyError, TypeError):
            album = None
        return TrackInfo(
            title=track_data["name"],
            track_id=track_data["id"],
            spotify_track_id=track_data["id"],
            artist=artist,
            album=album,
            artist_id=artist_id,
            spotify_artist_id=artist_id,
            length=track_data["duration_ms"] / 1000,
            index=track_data["track_number"],
            medium=track_data["disc_number"],
            medium_index=track_data["track_number"],
            data_source=self.data_source,
            data_url=track_data["external_urls"]["spotify"],
        )

    # ---------------------------------------------------------------------------- #

    def _handle_response(
        self,
        method: Literal["get", "post", "put", "delete"],
        url,
        params=None,
        retry_count=0,
        max_retries=3,
    ) -> JSONDict:
        """Send a request, reauthenticating if necessary.

        :param url: URL for the new :class:`Request` object.
        :type url: str
        :param params: (optional) list of tuples or bytes to send
            in the query string for the :class:`Request`.
        :type params: dict
        :return: JSON data for the class:`Response <Response>` object.
        :rtype: dict
        """
<<<<<<< HEAD
        try:
            response = requests.request(
                method,
                url,
                headers={"Authorization": f"Bearer {self.access_token}"},
                params=params,
                timeout=10,
            )
            response.raise_for_status()
            return response.json()
        except requests.exceptions.ReadTimeout:
            self._log.error("ReadTimeout.")
            raise SpotifyAPIError("Request timed out.")
        except requests.exceptions.ConnectionError as e:
            self._log.error(f"Network error: {e}")
            raise SpotifyAPIError("Network error.")
        except requests.exceptions.RequestException as e:
            if e.response is None:
                self._log.error(f"Request failed: {e}")
                raise SpotifyAPIError("Request failed.")
            if e.response.status_code == 401:
                self._log.debug(
                    f"{self.data_source} access token has expired. "
                    f"Reauthenticating."
                )
                self.reset_auth()
                return self._handle_response(method, url, params=params)
            elif e.response.status_code == 404:
                raise SpotifyAPIError(
                    f"API Error: {e.response.status_code}\n"
                    f"URL: {url}\nparams: {params}"
                )
            elif e.response.status_code == 429:
                if retry_count >= max_retries:
                    raise SpotifyAPIError("Maximum retries reached.")
                seconds = response.headers.get(
                    "Retry-After", DEFAULT_WAITING_TIME
                )
                self._log.debug(
                    f"Too many API requests. Retrying after "
                    f"{seconds} seconds."
                )
                time.sleep(int(seconds) + 1)
                return self._handle_response(
                    method,
                    url,
                    params=params,
                    retry_count=retry_count + 1,
                )
            elif e.response.status_code == 503:
                self._log.error("Service Unavailable.")
                raise SpotifyAPIError("Service Unavailable.")
            elif e.response.status_code == 502:
                self._log.error("Bad Gateway.")
                raise SpotifyAPIError("Bad Gateway.")
            elif e.response is not None:
                raise SpotifyAPIError(
                    f"{self.data_source} API error:\n{e.response.text}\n"
                    f"URL:\n{url}\nparams:\n{params}"
                )
            else:
                self._log.error(f"Request failed. Error: {e}")
                raise SpotifyAPIError("Request failed.")
=======
        if not track_data:
            if not (spotify_id := self._get_id(track_id)) or not (
                track_data := self._handle_response(
                    requests.get, f"{self.track_url}{spotify_id}"
                )
            ):
                return None

        track = self._get_track(track_data)

        # Get album's tracks to set `track.index` (position on the entire
        # release) and `track.medium_total` (total number of tracks on
        # the track's disc).
        album_data = self._handle_response(
            requests.get, self.album_url + track_data["album"]["id"]
        )
        medium_total = 0
        for i, track_data in enumerate(album_data["tracks"]["items"], start=1):
            if track_data["disc_number"] == track.medium:
                medium_total += 1
                if track_data["id"] == track.track_id:
                    track.index = i
        track.medium_total = medium_total
        return track
>>>>>>> ad0a7843

    @staticmethod
    def _construct_search_query(filters=None, keywords=""):
        """Construct a query string with the specified filters and keywords to
        be provided to the Spotify Search API
        (https://developer.spotify.com/documentation/web-api/reference/search/search/#writing-a-query---guidelines).

        :param filters: (Optional) Field filters to apply.
        :type filters: dict
        :param keywords: (Optional) Query keywords to use.
        :type keywords: str
        :return: Query string to be provided to the Search API.
        :rtype: str
        """
        query_components = [
            keywords,
            " ".join(":".join((k, v)) for k, v in filters.items()),
        ]
        query = " ".join([q for q in query_components if q])
        if not isinstance(query, str):
            query = query.decode("utf8")
        return unidecode.unidecode(query)

    def _search_api(
        self,
        query_type: Literal["album", "track"],
        filters: SearchFilter | None = None,
        keywords="",
    ) -> Sequence[IDResponse] | None:
        """Query the Spotify Search API for the specified ``keywords``,
        applying the provided ``filters``.

        :param query_type: Item type to search across. Valid types are:
            'album', 'artist', 'playlist', and 'track'.
        :param filters: (Optional) Field filters to apply.
        :param keywords: (Optional) Query keywords to use.
        :return: JSON data for the class:`Response <Response>` object or None
            if no search results are returned.
        """
        query = self._construct_search_query(keywords=keywords, filters=filters)
        if not query:
            return None
        self._log.debug(f"Searching {self.data_source} for '{query}'")
        try:
            response = self._handle_response(
                "get",
                self.search_url,
                params={"q": query, "type": query_type},
            )
        except SpotifyAPIError as e:
            self._log.debug("Spotify API error: {}", e)
            return []
        response_data: Sequence[IDResponse] = response.get(
            query_type + "s", {}
        ).get("items", [])
        self._log.debug(
            "Found {} result(s) from {} for '{}'",
            len(response_data),
            self.data_source,
            query,
        )
        return response_data

    def commands(self):
        # autotagger import command
        def queries(lib, opts, args):
            success = self._parse_opts(opts)
            if success:
                results = self._match_library_tracks(lib, ui.decargs(args))
                self._output_match_results(results)

        spotify_cmd = ui.Subcommand(
            "spotify", help=f"build a {self.data_source} playlist"
        )
        spotify_cmd.parser.add_option(
            "-m",
            "--mode",
            action="store",
            help='"open" to open {} with playlist, '
            '"list" to print (default)'.format(self.data_source),
        )
        spotify_cmd.parser.add_option(
            "-f",
            "--show-failures",
            action="store_true",
            dest="show_failures",
            help="list tracks that did not match a {} ID".format(
                self.data_source
            ),
        )
        spotify_cmd.func = queries

        # spotifysync command
        sync_cmd = ui.Subcommand(
            "spotifysync", help="fetch track attributes from Spotify"
        )
        sync_cmd.parser.add_option(
            "-f",
            "--force",
            dest="force_refetch",
            action="store_true",
            default=False,
            help="re-download data when already present",
        )

        def func(lib, opts, args):
            items = lib.items(ui.decargs(args))
            self._fetch_info(items, ui.should_write(), opts.force_refetch)

        sync_cmd.func = func
        return [spotify_cmd, sync_cmd]

    def _parse_opts(self, opts):
        if opts.mode:
            self.config["mode"].set(opts.mode)

        if opts.show_failures:
            self.config["show_failures"].set(True)

        if self.config["mode"].get() not in ["list", "open"]:
            self._log.warning(
                "{0} is not a valid mode", self.config["mode"].get()
            )
            return False

        self.opts = opts
        return True

    def _match_library_tracks(self, library, keywords):
        """Get a list of simplified track object dicts for library tracks
        matching the specified ``keywords``.

        :param library: beets library object to query.
        :type library: beets.library.Library
        :param keywords: Query to match library items against.
        :type keywords: str
        :return: List of simplified track object dicts for library items
            matching the specified query.
        :rtype: list[dict]
        """
        results = []
        failures = []

        items = library.items(keywords)

        if not items:
            self._log.debug(
                "Your beets query returned no items, skipping {}.",
                self.data_source,
            )
            return

        self._log.info("Processing {} tracks...", len(items))

        for item in items:
            # Apply regex transformations if provided
            for regex in self.config["regex"].get():
                if (
                    not regex["field"]
                    or not regex["search"]
                    or not regex["replace"]
                ):
                    continue

                value = item[regex["field"]]
                item[regex["field"]] = re.sub(
                    regex["search"], regex["replace"], value
                )

            # Custom values can be passed in the config (just in case)
            artist = item[self.config["artist_field"].get()]
            album = item[self.config["album_field"].get()]
            keywords = item[self.config["track_field"].get()]

            # Query the Web API for each track, look for the items' JSON data
            query_filters: SearchFilter = {"artist": artist, "album": album}
            response_data_tracks = self._search_api(
                query_type="track", keywords=keywords, filters=query_filters
            )
            if not response_data_tracks:
                query = self._construct_search_query(
                    keywords=keywords, filters=query_filters
                )
                failures.append(query)
                continue

            # Apply market filter if requested
            region_filter = self.config["region_filter"].get()
            if region_filter:
                response_data_tracks = [
                    track_data
                    for track_data in response_data_tracks
                    if region_filter in track_data["available_markets"]
                ]

            if (
                len(response_data_tracks) == 1
                or self.config["tiebreak"].get() == "first"
            ):
                self._log.debug(
                    "{} track(s) found, count: {}",
                    self.data_source,
                    len(response_data_tracks),
                )
                chosen_result = response_data_tracks[0]
            else:
                # Use the popularity filter
                self._log.debug(
                    "Most popular track chosen, count: {}",
                    len(response_data_tracks),
                )
                chosen_result = max(
                    response_data_tracks, key=lambda x: x["popularity"]
                )
            results.append(chosen_result)

        failure_count = len(failures)
        if failure_count > 0:
            if self.config["show_failures"].get():
                self._log.info(
                    "{} track(s) did not match a {} ID:",
                    failure_count,
                    self.data_source,
                )
                for track in failures:
                    self._log.info("track: {}", track)
                self._log.info("")
            else:
                self._log.warning(
                    "{} track(s) did not match a {} ID:\n"
                    "use --show-failures to display",
                    failure_count,
                    self.data_source,
                )

        return results

    def _output_match_results(self, results):
        """Open a playlist or print Spotify URLs for the provided track
        object dicts.

        :param results: List of simplified track object dicts
            (https://developer.spotify.com/documentation/web-api/reference/object-model/#track-object-simplified)
        :type results: list[dict]
        """
        if results:
            spotify_ids = [track_data["id"] for track_data in results]
            if self.config["mode"].get() == "open":
                self._log.info(
                    "Attempting to open {} with playlist".format(
                        self.data_source
                    )
                )
                spotify_url = "spotify:trackset:Playlist:" + ",".join(
                    spotify_ids
                )
                webbrowser.open(spotify_url)
            else:
                for spotify_id in spotify_ids:
                    print(self.open_track_url + spotify_id)
        else:
            self._log.warning(
                f"No {self.data_source} tracks found from beets query"
            )

    def _fetch_info(self, items, write, force):
        """Obtain track information from Spotify."""

        self._log.debug("Total {} tracks", len(items))

        for index, item in enumerate(items, start=1):
            self._log.info(
                "Processing {}/{} tracks - {} ", index, len(items), item
            )
            # If we're not forcing re-downloading for all tracks, check
            # whether the popularity data is already present
            if not force:
                if "spotify_track_popularity" in item:
                    self._log.debug("Popularity already present for: {}", item)
                    continue
            try:
                spotify_track_id = item.spotify_track_id
            except AttributeError:
                self._log.debug("No track_id present for: {}", item)
                continue

            popularity, isrc, ean, upc = self.track_info(spotify_track_id)
            item["spotify_track_popularity"] = popularity
            item["isrc"] = isrc
            item["ean"] = ean
            item["upc"] = upc
            audio_features = self.track_audio_features(spotify_track_id)
            if audio_features is None:
                self._log.info("No audio features found for: {}", item)
                continue
            for feature in audio_features.keys():
                if feature in self.spotify_audio_features.keys():
                    item[self.spotify_audio_features[feature]] = audio_features[
                        feature
                    ]
            item["spotify_updated"] = time.time()
            item.store()
            if write:
                item.try_write()

    def track_info(self, track_id=None):
        """Fetch a track's popularity and external IDs using its Spotify ID."""
        track_data = self._handle_response(
            "get", self.track_url + (track_id or "")
        )
        self._log.debug(
            "track_popularity: {} and track_isrc: {}",
            track_data.get("popularity"),
            track_data.get("external_ids", {}).get("isrc"),
        )
        return (
            track_data.get("popularity"),
            track_data.get("external_ids", {}).get("isrc"),
            track_data.get("external_ids", {}).get("ean"),
            track_data.get("external_ids", {}).get("upc"),
        )

    def track_audio_features(self, track_id=None):
        """Fetch track audio features by its Spotify ID."""
        try:
            return self._handle_response(
                "get", self.audio_features_url + (track_id or "")
            )
        except SpotifyAPIError as e:
            self._log.debug("Spotify API error: {}", e)
            return None<|MERGE_RESOLUTION|>--- conflicted
+++ resolved
@@ -35,7 +35,6 @@
 from beets.autotag.hooks import AlbumInfo, TrackInfo
 from beets.dbcore import types
 from beets.library import DateType
-<<<<<<< HEAD
 from beets.metadata_plugins import (
     IDResponse,
     SearchApiMetadataSourcePluginNext,
@@ -47,9 +46,6 @@
 if TYPE_CHECKING:
     from ._typing import JSONDict
 
-=======
-from beets.plugins import BeetsPlugin, MetadataSourcePlugin
->>>>>>> ad0a7843
 
 DEFAULT_WAITING_TIME = 5
 
@@ -169,7 +165,6 @@
         """Get the path to the JSON file for storing the OAuth token."""
         return self.config["tokenfile"].get(confuse.Filename(in_app_dir=True))
 
-<<<<<<< HEAD
     def reset_auth(self):
         """Redo the auth steps."""
         self.setup()
@@ -181,88 +176,6 @@
 
     def album_for_id(self, album_id: str) -> AlbumInfo | None:
         if not (spotify_album_id := extract_release_id("spotify", album_id)):
-=======
-        :param request_type: Type of :class:`Request` constructor,
-            e.g. ``requests.get``, ``requests.post``, etc.
-        :type request_type: function
-        :param url: URL for the new :class:`Request` object.
-        :type url: str
-        :param params: (optional) list of tuples or bytes to send
-            in the query string for the :class:`Request`.
-        :type params: dict
-        :return: JSON data for the class:`Response <Response>` object.
-        :rtype: dict
-        """
-        try:
-            response = request_type(
-                url,
-                headers={"Authorization": f"Bearer {self.access_token}"},
-                params=params,
-                timeout=10,
-            )
-            response.raise_for_status()
-            return response.json()
-        except requests.exceptions.ReadTimeout:
-            self._log.error("ReadTimeout.")
-            raise SpotifyAPIError("Request timed out.")
-        except requests.exceptions.ConnectionError as e:
-            self._log.error(f"Network error: {e}")
-            raise SpotifyAPIError("Network error.")
-        except requests.exceptions.RequestException as e:
-            if e.response.status_code == 401:
-                self._log.debug(
-                    f"{self.data_source} access token has expired. "
-                    f"Reauthenticating."
-                )
-                self._authenticate()
-                return self._handle_response(request_type, url, params=params)
-            elif e.response.status_code == 404:
-                raise SpotifyAPIError(
-                    f"API Error: {e.response.status_code}\n"
-                    f"URL: {url}\nparams: {params}"
-                )
-            elif e.response.status_code == 429:
-                if retry_count >= max_retries:
-                    raise SpotifyAPIError("Maximum retries reached.")
-                seconds = response.headers.get(
-                    "Retry-After", DEFAULT_WAITING_TIME
-                )
-                self._log.debug(
-                    f"Too many API requests. Retrying after {seconds} seconds."
-                )
-                time.sleep(int(seconds) + 1)
-                return self._handle_response(
-                    request_type,
-                    url,
-                    params=params,
-                    retry_count=retry_count + 1,
-                )
-            elif e.response.status_code == 503:
-                self._log.error("Service Unavailable.")
-                raise SpotifyAPIError("Service Unavailable.")
-            elif e.response.status_code == 502:
-                self._log.error("Bad Gateway.")
-                raise SpotifyAPIError("Bad Gateway.")
-            elif e.response is not None:
-                raise SpotifyAPIError(
-                    f"{self.data_source} API error:\n{e.response.text}\n"
-                    f"URL:\n{url}\nparams:\n{params}"
-                )
-            else:
-                self._log.error(f"Request failed. Error: {e}")
-                raise SpotifyAPIError("Request failed.")
-
-    def album_for_id(self, album_id: str) -> AlbumInfo | None:
-        """Fetch an album by its Spotify ID or URL and return an
-        AlbumInfo object or None if the album is not found.
-
-        :param album_id: Spotify ID or URL for the album
-        :type album_id: str
-        :return: AlbumInfo object for album
-        :rtype: beets.autotag.hooks.AlbumInfo or None
-        """
-        if not (spotify_id := self._get_id(album_id)):
->>>>>>> ad0a7843
             return None
 
         album_data = self._handle_response(
@@ -415,7 +328,6 @@
         :return: JSON data for the class:`Response <Response>` object.
         :rtype: dict
         """
-<<<<<<< HEAD
         try:
             response = requests.request(
                 method,
@@ -479,32 +391,6 @@
             else:
                 self._log.error(f"Request failed. Error: {e}")
                 raise SpotifyAPIError("Request failed.")
-=======
-        if not track_data:
-            if not (spotify_id := self._get_id(track_id)) or not (
-                track_data := self._handle_response(
-                    requests.get, f"{self.track_url}{spotify_id}"
-                )
-            ):
-                return None
-
-        track = self._get_track(track_data)
-
-        # Get album's tracks to set `track.index` (position on the entire
-        # release) and `track.medium_total` (total number of tracks on
-        # the track's disc).
-        album_data = self._handle_response(
-            requests.get, self.album_url + track_data["album"]["id"]
-        )
-        medium_total = 0
-        for i, track_data in enumerate(album_data["tracks"]["items"], start=1):
-            if track_data["disc_number"] == track.medium:
-                medium_total += 1
-                if track_data["id"] == track.track_id:
-                    track.index = i
-        track.medium_total = medium_total
-        return track
->>>>>>> ad0a7843
 
     @staticmethod
     def _construct_search_query(filters=None, keywords=""):
