# This file is part of beets.
# Copyright 2013, Dang Mai <contact@dangmai.net>.
#
# Permission is hereby granted, free of charge, to any person obtaining
# a copy of this software and associated documentation files (the
# "Software"), to deal in the Software without restriction, including
# without limitation the rights to use, copy, modify, merge, publish,
# distribute, sublicense, and/or sell copies of the Software, and to
# permit persons to whom the Software is furnished to do so, subject to
# the following conditions:
#
# The above copyright notice and this permission notice shall be
# included in all copies or substantial portions of the Software.

"""Generates smart playlists based on beets queries.
"""
from __future__ import print_function

from beets.plugins import BeetsPlugin
from beets import config, ui, library
from beets import dbcore
from beets.util import normpath, syspath
import os

# Global variable so that smartplaylist can detect database changes and run
# only once before beets exits.
database_changed = False


def _items_for_query(lib, playlist, album=False):
    """Get the matching items for a playlist's configured queries.
    `album` indicates whether to process the item-level query or the
    album-level query (if any).
    """
    key = 'album_query' if album else 'query'
    if key not in playlist:
        return []

    # Parse quer(ies). If it's a list, join the queries with OR.
    query_strings = playlist[key]
    if not isinstance(query_strings, (list, tuple)):
        query_strings = [query_strings]
    model = library.Album if album else library.Item
    query = dbcore.OrQuery(
        [library.get_query(q, model) for q in query_strings]
    )

    # Execute query, depending on type.
    if album:
        result = []
        for album in lib.albums(query):
            result.extend(album.items())
        return result
    else:
        return lib.items(query)


def update_playlists(lib):
    ui.print_("Updating smart playlists...")
    playlists = config['smartplaylist']['playlists'].get(list)
    playlist_dir = config['smartplaylist']['playlist_dir'].as_filename()
    relative_to = config['smartplaylist']['relative_to'].get()
    if relative_to:
        relative_to = normpath(relative_to)

    for playlist in playlists:
        items = []
        items.extend(_items_for_query(lib, playlist, True))
        items.extend(_items_for_query(lib, playlist, False))

        m3us = {}
        basename = playlist['name'].encode('utf8')
        # As we allow tags in the m3u names, we'll need to iterate through
        # the items and generate the correct m3u file names.
        for item in items:
            m3u_name = item.evaluate_template(basename, True)
            if not (m3u_name in m3us):
                m3us[m3u_name] = []
            item_path = item.path
            if relative_to:
                item_path = os.path.relpath(item.path, relative_to)
            if not item_path in m3us[m3u_name]:
                m3us[m3u_name].append(item_path)
        # Now iterate through the m3us that we need to generate
        for m3u in m3us:
            m3u_path = normpath(os.path.join(playlist_dir, m3u))
            with open(syspath(m3u_path), 'w') as f:
                for path in m3us[m3u]:
                    f.write(path + '\n')
    ui.print_("... Done")


class SmartPlaylistPlugin(BeetsPlugin):
    def __init__(self):
        super(SmartPlaylistPlugin, self).__init__()
        self.config.add({
            'relative_to': None,
            'playlist_dir': u'.',
            'auto': True,
            'playlists': []
        })

    def commands(self):
        def update(lib, opts, args):
            update_playlists(lib)
        spl_update = ui.Subcommand('splupdate',
            help='update the smart playlists')
        spl_update.func = update
        return [spl_update]


@SmartPlaylistPlugin.listen('database_change')
def handle_change(lib):
    global database_changed
    database_changed = True


@SmartPlaylistPlugin.listen('cli_exit')
def update(lib):
<<<<<<< HEAD
    auto = config['smartplaylist']['auto'].get(bool)
=======
    auto = config['smartplaylist']['auto']
>>>>>>> 4205d1a7
    if database_changed and auto:
        update_playlists(lib)<|MERGE_RESOLUTION|>--- conflicted
+++ resolved
@@ -117,10 +117,6 @@
 
 @SmartPlaylistPlugin.listen('cli_exit')
 def update(lib):
-<<<<<<< HEAD
-    auto = config['smartplaylist']['auto'].get(bool)
-=======
     auto = config['smartplaylist']['auto']
->>>>>>> 4205d1a7
     if database_changed and auto:
         update_playlists(lib)