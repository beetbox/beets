# This file is part of beets.
# Copyright 2016, David Hamp-Gonsalves
#
# Permission is hereby granted, free of charge, to any person obtaining
# a copy of this software and associated documentation files (the
# "Software"), to deal in the Software without restriction, including
# without limitation the rights to use, copy, modify, merge, publish,
# distribute, sublicense, and/or sell copies of the Software, and to
# permit persons to whom the Software is furnished to do so, subject to
# the following conditions:
#
# The above copyright notice and this permission notice shall be
# included in all copies or substantial portions of the Software.

"""Send the results of a query to the configured music player as a playlist."""

import shlex
import subprocess
from os.path import relpath

from beets import config, ui, util
from beets.plugins import BeetsPlugin
from beets.ui import Subcommand
from beets.ui.commands import PromptChoice
from beets.util import get_temp_filename

# Indicate where arguments should be inserted into the command string.
# If this is missing, they're placed at the end.
ARGS_MARKER = "$args"

# Indicate where the playlist file (with absolute path) should be inserted into
# the command string. If this is missing, its placed at the end, but before
# arguments.
PLS_MARKER = "$playlist"

<<<<<<< HEAD
# Indicate where the playlist file (with absolute path) should be inserted into
# the command string. If this is missing, its placed at the end, but before
# arguments.
PLS_MARKER = '$playlist'

=======
>>>>>>> a64fbd1e

def play(
    command_str,
    selection,
    paths,
    open_args,
    log,
    item_type="track",
    keep_open=False,
):
    """Play items in paths with command_str and optional arguments. If
    keep_open, return to beets, otherwise exit once command runs.
    """
    # Print number of tracks or albums to be played, log command to be run.
    item_type += "s" if len(selection) > 1 else ""
    ui.print_(f"Playing {len(selection)} {item_type}.")
    log.debug("executing command: {} {!r}", command_str, open_args)

    try:
        if keep_open:
            command = shlex.split(command_str)
            command = command + open_args
            subprocess.call(command)
        else:
            util.interactive_open(open_args, command_str)
    except OSError as exc:
        raise ui.UserError(f"Could not play the query: {exc}")


class PlayPlugin(BeetsPlugin):
    def __init__(self):
        super().__init__()

        config["play"].add(
            {
                "command": None,
                "use_folders": False,
                "relative_to": None,
                "raw": False,
                "warning_threshold": 100,
                "bom": False,
            }
        )

        self.register_listener(
            "before_choose_candidate", self.before_choose_candidate_listener
        )

    def commands(self):
        play_command = Subcommand(
            "play", help="send music to a player as a playlist"
        )
        play_command.parser.add_album_option()
        play_command.parser.add_option(
            "-A",
            "--args",
            action="store",
            help="add additional arguments to the command",
        )
        play_command.parser.add_option(
            "-y",
            "--yes",
            action="store_true",
            help="skip the warning threshold",
        )
        play_command.func = self._play_command
        return [play_command]

    def _play_command(self, lib, opts, args):
        """The CLI command function for `beet play`. Create a list of paths
        from query, determine if tracks or albums are to be played.
        """
        use_folders = config["play"]["use_folders"].get(bool)
        relative_to = config["play"]["relative_to"].get()
        if relative_to:
            relative_to = util.normpath(relative_to)
        # Perform search by album and add folders rather than tracks to
        # playlist.
        if opts.album:
            selection = lib.albums(args)
            paths = []

            sort = lib.get_default_album_sort()
            for album in selection:
                if use_folders:
                    paths.append(album.item_dir())
                else:
                    paths.extend(item.path for item in sort.sort(album.items()))
            item_type = "album"

        # Perform item query and add tracks to playlist.
        else:
            selection = lib.items(args)
            paths = [item.path for item in selection]
            item_type = "track"

        if relative_to:
            paths = [relpath(path, relative_to) for path in paths]

        if not selection:
            ui.print_(ui.colorize("text_warning", f"No {item_type} to play."))
            return

        open_args = self._playlist_or_paths(paths)
        open_args_str = [
            p.decode("utf-8") for p in self._playlist_or_paths(paths)
        ]
        command_str = self._command_str(opts.args)

        if PLS_MARKER in command_str:
            if not config["play"]["raw"]:
                command_str = command_str.replace(
                    PLS_MARKER, "".join(open_args_str)
                )
                self._log.debug(
                    "command altered by PLS_MARKER to: {}", command_str
                )
                open_args = []
            else:
                command_str = command_str.replace(PLS_MARKER, " ")

        # Check if the selection exceeds configured threshold. If True,
        # cancel, otherwise proceed with play command.
        if opts.yes or not self._exceeds_threshold(
            selection, command_str, open_args, item_type
        ):
            play(command_str, selection, paths, open_args, self._log, item_type)

    def _command_str(self, args=None):
        """Create a command string from the config command and optional args."""
        command_str = config["play"]["command"].get()
        if not command_str:
            return util.open_anything()
        # Add optional arguments to the player command.
        if args:
            if ARGS_MARKER in command_str:
                return command_str.replace(ARGS_MARKER, args)
            else:
                return f"{command_str} {args}"
        else:
            # Don't include the marker in the command.
            return command_str.replace(f" {ARGS_MARKER}", "")

    def _playlist_or_paths(self, paths):
        """Return either the raw paths of items or a playlist of the items."""
        if config["play"]["raw"]:
            return paths
        else:
            return [self._create_tmp_playlist(paths)]
            return [shlex.quote(self._create_tmp_playlist(paths))]

    def _exceeds_threshold(
        self, selection, command_str, open_args, item_type="track"
    ):
        """Prompt user whether to abort if playlist exceeds threshold. If
        True, cancel playback. If False, execute play command.
        """
        warning_threshold = config["play"]["warning_threshold"].get(int)

        # Warn user before playing any huge playlists.
        if warning_threshold and len(selection) > warning_threshold:
            if len(selection) > 1:
                item_type += "s"

            ui.print_(
                ui.colorize(
                    "text_warning",
                    f"You are about to queue {len(selection)} {item_type}.",
                )
            )

            if ui.input_options(("Continue", "Abort")) == "a":
                return True

        return False

    def _create_tmp_playlist(self, paths_list):
        """Create a temporary .m3u file. Return the filename."""
        utf8_bom = config["play"]["bom"].get(bool)
        filename = get_temp_filename(__name__, suffix=".m3u")
        with open(filename, "wb") as m3u:
            if utf8_bom:
                m3u.write(b"\xef\xbb\xbf")

            for item in paths_list:
                m3u.write(item + b"\n")

        return filename

    def before_choose_candidate_listener(self, session, task):
        """Append a "Play" choice to the interactive importer prompt."""
        return [PromptChoice("y", "plaY", self.importer_play)]

    def importer_play(self, session, task):
        """Get items from current import task and send to play function."""
        selection = task.items
        paths = [item.path for item in selection]

        open_args = self._playlist_or_paths(paths)
        command_str = self._command_str()

        if not self._exceeds_threshold(selection, command_str, open_args):
            play(
                command_str,
                selection,
                paths,
                open_args,
                self._log,
                keep_open=True,
            )<|MERGE_RESOLUTION|>--- conflicted
+++ resolved
@@ -31,16 +31,8 @@
 # Indicate where the playlist file (with absolute path) should be inserted into
 # the command string. If this is missing, its placed at the end, but before
 # arguments.
-PLS_MARKER = "$playlist"
-
-<<<<<<< HEAD
-# Indicate where the playlist file (with absolute path) should be inserted into
-# the command string. If this is missing, its placed at the end, but before
-# arguments.
 PLS_MARKER = '$playlist'
 
-=======
->>>>>>> a64fbd1e
 
 def play(
     command_str,
