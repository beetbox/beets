--- conflicted
+++ resolved
@@ -36,17 +36,9 @@
         super().setUp()
 
         # make a temporary file
-<<<<<<< HEAD
-        self.temp_music_file_name = b"temp.mp3"
-        self.path = join(self.temp_dir, self.temp_music_file_name)
-        shutil.copy(
-            syspath(join(_common.RSRC, b"full.mp3")),
-            syspath(self.path),
-        )
-=======
-        self.path = self.temp_dir_path / "temp.mp3"
+        self.temp_music_file_name = "temp.mp3"
+        self.path = self.temp_dir_path / self.temp_music_file_name
         shutil.copy(self.resource_path, self.path)
->>>>>>> adc0d9e4
 
         # add it to a temporary library
         self.i = beets.library.Item.from_path(self.path)
@@ -209,7 +201,7 @@
     @unittest.skipUnless(_common.HAVE_HARDLINK, "need hardlinks")
     def test_hardlink_from_symlink(self):
         link_path = join(self.temp_dir, b"temp_link.mp3")
-        link_source = join(b"./", self.temp_music_file_name)
+        link_source = join("./", self.temp_music_file_name)
         os.symlink(syspath(link_source), syspath(link_path))
         self.i.path = link_path
         self.i.move(operation=MoveOperation.HARDLINK)
