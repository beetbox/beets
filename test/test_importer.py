# This file is part of beets.
# Copyright 2016, Adrian Sampson.
#
# Permission is hereby granted, free of charge, to any person obtaining
# a copy of this software and associated documentation files (the
# "Software"), to deal in the Software without restriction, including
# without limitation the rights to use, copy, modify, merge, publish,
# distribute, sublicense, and/or sell copies of the Software, and to
# permit persons to whom the Software is furnished to do so, subject to
# the following conditions:
#
# The above copyright notice and this permission notice shall be
# included in all copies or substantial portions of the Software.


"""Tests for the general importer functionality."""

from __future__ import annotations

import os
import re
import shutil
import stat
import sys
import unicodedata
import unittest
from functools import cached_property
from io import StringIO
from pathlib import Path
from tarfile import TarFile
from tempfile import mkstemp
from unittest.mock import Mock, patch
from zipfile import ZipFile

import pytest
from mediafile import MediaFile

from beets import config, importer, logging, util
from beets.autotag import AlbumInfo, AlbumMatch, TrackInfo
from beets.importer.tasks import albums_in_dir
from beets.test import _common
from beets.test.helper import (
    NEEDS_REFLINK,
    AsIsImporterMixin,
    AutotagImportTestCase,
    AutotagStub,
    BeetsTestCase,
    ImportTestCase,
    IOMixin,
    PluginMixin,
    capture_log,
    has_program,
)
from beets.util import bytestring_path, displayable_path, syspath


class PathsMixin:
    import_media: list[MediaFile]

    @cached_property
    def track_import_path(self) -> Path:
        return Path(self.import_media[0].path)

    @cached_property
    def album_path(self) -> Path:
        return self.track_import_path.parent

    @cached_property
    def track_lib_path(self):
        return self.lib_path / "Tag Artist" / "Tag Album" / "Tag Track 1.mp3"


@_common.slow_test()
class NonAutotaggedImportTest(PathsMixin, AsIsImporterMixin, ImportTestCase):
    db_on_disk = True

    def test_album_created_with_track_artist(self):
        self.run_asis_importer()

        albums = self.lib.albums()
        assert len(albums) == 1
        assert albums[0].albumartist == "Tag Artist"

    def test_import_copy_arrives(self):
        self.run_asis_importer()

        assert self.track_lib_path.exists()

    def test_threaded_import_copy_arrives(self):
        config["threaded"] = True

        self.run_asis_importer()
        assert self.track_lib_path.exists()

    def test_import_with_move_deletes_import_files(self):
        assert self.album_path.exists()
        assert self.track_import_path.exists()
        (self.album_path / "alog.log").touch()
        config["clutter"] = ["*.log"]

        self.run_asis_importer(move=True)

        assert not self.track_import_path.exists()
        assert not self.album_path.exists()

    def test_threaded_import_move_arrives(self):
        self.run_asis_importer(move=True, threaded=True)

        assert self.track_lib_path.exists()
        assert not self.track_import_path.exists()

    def test_import_without_delete_retains_files(self):
        self.run_asis_importer(delete=False)

        assert self.track_import_path.exists()

    def test_import_with_delete_removes_files(self):
        self.run_asis_importer(delete=True)

        assert not self.album_path.exists()
        assert not self.track_import_path.exists()

    def test_album_mb_albumartistids(self):
        self.run_asis_importer()
        album = self.lib.albums()[0]
        assert album.mb_albumartistids == album.items()[0].mb_albumartistids

    @unittest.skipUnless(_common.HAVE_SYMLINK, "need symlinks")
    def test_import_link_arrives(self):
        self.run_asis_importer(link=True)

        assert self.track_lib_path.exists()
        assert self.track_lib_path.is_symlink()
        assert self.track_lib_path.resolve() == self.track_import_path

    @unittest.skipUnless(_common.HAVE_HARDLINK, "need hardlinks")
    def test_import_hardlink_arrives(self):
        self.run_asis_importer(hardlink=True)

        assert self.track_lib_path.exists()
        media_stat = self.track_import_path.stat()
        lib_media_stat = self.track_lib_path.stat()
        assert media_stat[stat.ST_INO] == lib_media_stat[stat.ST_INO]
        assert media_stat[stat.ST_DEV] == lib_media_stat[stat.ST_DEV]

    @NEEDS_REFLINK
    def test_import_reflink_arrives(self):
        # Detecting reflinks is currently tricky due to various fs
        # implementations, we'll just check the file exists.
        self.run_asis_importer(reflink=True)

        assert self.track_lib_path.exists()

    def test_import_reflink_auto_arrives(self):
        # Should pass regardless of reflink support due to fallback.
        self.run_asis_importer(reflink="auto")

        assert self.track_lib_path.exists()


def create_archive(session):
    handle, path = mkstemp(dir=session.temp_dir_path)
    path = bytestring_path(path)
    os.close(handle)
    archive = ZipFile(os.fsdecode(path), mode="w")
    archive.write(syspath(os.path.join(_common.RSRC, b"full.mp3")), "full.mp3")
    archive.close()
    path = bytestring_path(path)
    return path


class RmTempTest(BeetsTestCase):
    """Tests that temporarily extracted archives are properly removed
    after usage.
    """

    def setUp(self):
        super().setUp()
        self.want_resume = False
        self.config["incremental"] = False
        self._old_home = None

    def test_rm(self):
        zip_path = create_archive(self)
        archive_task = importer.ArchiveImportTask(zip_path)
        archive_task.extract()
        tmp_path = Path(os.fsdecode(archive_task.toppath))
        assert tmp_path.exists()
        archive_task.finalize(self)
        assert not tmp_path.exists()


class ImportZipTest(AsIsImporterMixin, ImportTestCase):
    def test_import_zip(self):
        zip_path = create_archive(self)
        assert len(self.lib.items()) == 0
        assert len(self.lib.albums()) == 0

        self.run_asis_importer(import_dir=zip_path)
        assert len(self.lib.items()) == 1
        assert len(self.lib.albums()) == 1


class ImportTarTest(ImportZipTest):
    def create_archive(self):
        (handle, path) = mkstemp(dir=syspath(self.temp_dir))
        path = bytestring_path(path)
        os.close(handle)
        archive = TarFile(os.fsdecode(path), mode="w")
        archive.add(
            syspath(os.path.join(_common.RSRC, b"full.mp3")), "full.mp3"
        )
        archive.close()
        return path


@unittest.skipIf(not has_program("unrar"), "unrar program not found")
class ImportRarTest(ImportZipTest):
    def create_archive(self):
        return os.path.join(_common.RSRC, b"archive.rar")


class Import7zTest(ImportZipTest):
    def create_archive(self):
        return os.path.join(_common.RSRC, b"archive.7z")


@unittest.skip("Implement me!")
class ImportPasswordRarTest(ImportZipTest):
    def create_archive(self):
        return os.path.join(_common.RSRC, b"password.rar")


class ImportSingletonTest(AutotagImportTestCase):
    """Test ``APPLY`` and ``ASIS`` choices for an import session with
    singletons config set to True.
    """

    def setUp(self):
        super().setUp()
        self.prepare_album_for_import(1)
        self.importer = self.setup_singleton_importer()

    def test_apply_asis_adds_only_singleton_track(self):
        self.importer.add_choice(importer.Action.ASIS)
        self.importer.run()

        # album not added
        assert not self.lib.albums()
        assert self.lib.items().get().title == "Tag Track 1"
        assert (self.lib_path / "singletons" / "Tag Track 1.mp3").exists()

    def test_apply_candidate_adds_track(self):
        self.importer.add_choice(importer.Action.APPLY)
        self.importer.run()

        assert not self.lib.albums()
        assert self.lib.items().get().title == "Applied Track 1"
        assert (self.lib_path / "singletons" / "Applied Track 1.mp3").exists()

<<<<<<< HEAD
    def test_apply_from_scratch_removes_other_metadata(self):
        config["import"]["from_scratch"] = True

        for mediafile in self.import_media:
            mediafile.comments = "Tag Comment"
            mediafile.save()

        self.importer.add_choice(importer.Action.APPLY)
        self.importer.run()
        assert self.lib.items().get().comments == ""

    def test_skip_does_not_add_first_track(self):
=======
    def test_skip_does_not_add_track(self):
>>>>>>> 0fec858a
        self.importer.add_choice(importer.Action.SKIP)
        self.importer.run()

        assert not self.lib.items()

    def test_skip_first_add_second_asis(self):
        self.prepare_album_for_import(2)

        self.importer.add_choice(importer.Action.SKIP)
        self.importer.add_choice(importer.Action.ASIS)
        self.importer.run()

        assert len(self.lib.items()) == 1

    def test_import_single_files(self):
        resource_path = os.path.join(_common.RSRC, b"empty.mp3")
        single_path = os.path.join(self.import_dir, b"track_2.mp3")

        util.copy(resource_path, single_path)
        import_files = [
            os.path.join(self.import_dir, b"album"),
            single_path,
        ]
        self.setup_importer()
        self.importer.paths = import_files

        self.importer.add_choice(importer.Action.ASIS)
        self.importer.add_choice(importer.Action.ASIS)
        self.importer.run()

        assert len(self.lib.items()) == 2
        assert len(self.lib.albums()) == 2

    def test_set_fields(self):
        genre = "\U0001f3b7 Jazz"
        collection = "To Listen"
        disc = 0

        config["import"]["set_fields"] = {
            "collection": collection,
            "genre": genre,
            "title": "$title - formatted",
            "disc": disc,
        }

        # As-is item import.
        assert self.lib.albums().get() is None
        self.importer.add_choice(importer.Action.ASIS)
        self.importer.run()

        for item in self.lib.items():
            item.load()  # TODO: Not sure this is necessary.
            assert item.genre == genre
            assert item.collection == collection
            assert item.title == "Tag Track 1 - formatted"
            assert item.disc == disc
            # Remove item from library to test again with APPLY choice.
            item.remove()

        # Autotagged.
        assert not self.lib.albums()
        self.importer.clear_choices()
        self.importer.add_choice(importer.Action.APPLY)
        self.importer.run()

        for item in self.lib.items():
            item.load()
            assert item.genre == genre
            assert item.collection == collection
            assert item.title == "Applied Track 1 - formatted"
            assert item.disc == disc


class ImportTest(PathsMixin, AutotagImportTestCase):
    """Test APPLY, ASIS and SKIP choices."""

    def setUp(self):
        super().setUp()
        self.prepare_album_for_import(1)
        self.setup_importer()

    def test_asis_moves_album_and_track(self):
        self.importer.add_choice(importer.Action.ASIS)
        self.importer.run()

        assert self.lib.albums().get().album == "Tag Album"
        item = self.lib.items().get()
        assert item.title == "Tag Track 1"
        assert item.filepath.exists()

    def test_apply_moves_album_and_track(self):
        self.importer.add_choice(importer.Action.APPLY)
        self.importer.run()

        assert self.lib.albums().get().album == "Applied Album"
        item = self.lib.items().get()
        assert item.title == "Applied Track 1"
        assert item.filepath.exists()

    def test_apply_from_scratch_removes_other_metadata(self):
        config["import"]["from_scratch"] = True

        for mediafile in self.import_media:
            mediafile.genre = "Tag Genre"
            mediafile.save()

        self.importer.add_choice(importer.Action.APPLY)
        self.importer.run()
        assert self.lib.items().get().genre == ""

    def test_apply_from_scratch_keeps_format(self):
        config["import"]["from_scratch"] = True

        self.importer.add_choice(importer.Action.APPLY)
        self.importer.run()
        assert self.lib.items().get().format == "MP3"

    def test_apply_from_scratch_keeps_bitrate(self):
        config["import"]["from_scratch"] = True
        bitrate = 80000

        self.importer.add_choice(importer.Action.APPLY)
        self.importer.run()
        assert self.lib.items().get().bitrate == bitrate

    def test_apply_with_move_deletes_import(self):
        assert self.track_import_path.exists()

        config["import"]["move"] = True
        self.importer.add_choice(importer.Action.APPLY)
        self.importer.run()

        assert not self.track_import_path.exists()

    def test_apply_with_delete_deletes_import(self):
        assert self.track_import_path.exists()

        config["import"]["delete"] = True
        self.importer.add_choice(importer.Action.APPLY)
        self.importer.run()

        assert not self.track_import_path.exists()

    def test_skip_does_not_add_track(self):
        self.importer.add_choice(importer.Action.SKIP)
        self.importer.run()

        assert not self.lib.items()

    def test_skip_non_album_dirs(self):
        assert (self.import_path / "album").exists()
        self.touch(b"cruft", dir=self.import_dir)
        self.importer.add_choice(importer.Action.APPLY)
        self.importer.run()

        assert len(self.lib.albums()) == 1

    def test_unmatched_tracks_not_added(self):
        self.prepare_album_for_import(2)
        self.matcher.matching = self.matcher.MISSING
        self.importer.add_choice(importer.Action.APPLY)
        self.importer.run()
        assert len(self.lib.items()) == 1

    def test_empty_directory_warning(self):
        import_dir = os.path.join(self.temp_dir, b"empty")
        self.touch(b"non-audio", dir=import_dir)
        self.setup_importer(import_dir=import_dir)
        with capture_log() as logs:
            self.importer.run()

        import_dir = displayable_path(import_dir)
        assert f"No files imported from {import_dir}" in logs

    def test_empty_directory_singleton_warning(self):
        import_dir = os.path.join(self.temp_dir, b"empty")
        self.touch(b"non-audio", dir=import_dir)
        self.setup_singleton_importer(import_dir=import_dir)
        with capture_log() as logs:
            self.importer.run()

        import_dir = displayable_path(import_dir)
        assert f"No files imported from {import_dir}" in logs

    def test_asis_no_data_source(self):
        assert self.lib.items().get() is None

        self.importer.add_choice(importer.Action.ASIS)
        self.importer.run()

        with pytest.raises(AttributeError):
            self.lib.items().get().data_source

    def test_set_fields(self):
        genre = "\U0001f3b7 Jazz"
        collection = "To Listen"
        comments = "managed by beets"
        disc = 0

        config["import"]["set_fields"] = {
            "genre": genre,
            "collection": collection,
            "comments": comments,
            "album": "$album - formatted",
            "disc": disc,
        }

        # As-is album import.
        assert self.lib.albums().get() is None
        self.importer.add_choice(importer.Action.ASIS)
        self.importer.run()

        for album in self.lib.albums():
            album.load()  # TODO: Not sure this is necessary.
            assert album.genre == genre
            assert album.comments == comments
            for item in album.items():
                assert item.get("genre", with_album=False) == genre
                assert item.get("collection", with_album=False) == collection
                assert item.get("comments", with_album=False) == comments
                assert (
                    item.get("album", with_album=False)
                    == "Tag Album - formatted"
                )
                assert item.disc == disc
            # Remove album from library to test again with APPLY choice.
            album.remove()

        # Autotagged.
        assert self.lib.albums().get() is None
        self.importer.clear_choices()
        self.importer.add_choice(importer.Action.APPLY)
        self.importer.run()

        for album in self.lib.albums():
            album.load()
            assert album.genre == genre
            assert album.comments == comments
            for item in album.items():
                assert item.get("genre", with_album=False) == genre
                assert item.get("collection", with_album=False) == collection
                assert item.get("comments", with_album=False) == comments
                assert (
                    item.get("album", with_album=False)
                    == "Applied Album - formatted"
                )
                assert item.disc == disc


class ImportTracksTest(AutotagImportTestCase):
    """Test TRACKS and APPLY choice."""

    def setUp(self):
        super().setUp()
        self.prepare_album_for_import(1)
        self.setup_importer()

    def test_apply_tracks_adds_singleton_track(self):
        self.importer.add_choice(importer.Action.TRACKS)
        self.importer.add_choice(importer.Action.APPLY)
        self.importer.add_choice(importer.Action.APPLY)
        self.importer.run()

        assert self.lib.items().get().title == "Applied Track 1"
        assert not self.lib.albums()

    def test_apply_tracks_adds_singleton_path(self):
        self.importer.add_choice(importer.Action.TRACKS)
        self.importer.add_choice(importer.Action.APPLY)
        self.importer.add_choice(importer.Action.APPLY)
        self.importer.run()

        assert (self.lib_path / "singletons" / "Applied Track 1.mp3").exists()


class ImportCompilationTest(AutotagImportTestCase):
    """Test ASIS import of a folder containing tracks with different artists."""

    def setUp(self):
        super().setUp()
        self.prepare_album_for_import(3)
        self.setup_importer()

    def test_asis_homogenous_sets_albumartist(self):
        self.importer.add_choice(importer.Action.ASIS)
        self.importer.run()
        assert self.lib.albums().get().albumartist == "Tag Artist"
        for item in self.lib.items():
            assert item.albumartist == "Tag Artist"

    def test_asis_heterogenous_sets_various_albumartist(self):
        self.import_media[0].artist = "Other Artist"
        self.import_media[0].save()
        self.import_media[1].artist = "Another Artist"
        self.import_media[1].save()

        self.importer.add_choice(importer.Action.ASIS)
        self.importer.run()
        assert self.lib.albums().get().albumartist == "Various Artists"
        for item in self.lib.items():
            assert item.albumartist == "Various Artists"

    def test_asis_heterogenous_sets_compilation(self):
        self.import_media[0].artist = "Other Artist"
        self.import_media[0].save()
        self.import_media[1].artist = "Another Artist"
        self.import_media[1].save()

        self.importer.add_choice(importer.Action.ASIS)
        self.importer.run()
        for item in self.lib.items():
            assert item.comp

    def test_asis_sets_majority_albumartist(self):
        self.import_media[0].artist = "Other Artist"
        self.import_media[0].save()
        self.import_media[1].artist = "Other Artist"
        self.import_media[1].save()

        self.importer.add_choice(importer.Action.ASIS)
        self.importer.run()
        assert self.lib.albums().get().albumartist == "Other Artist"
        for item in self.lib.items():
            assert item.albumartist == "Other Artist"

    def test_asis_albumartist_tag_sets_albumartist(self):
        self.import_media[0].artist = "Other Artist"
        self.import_media[1].artist = "Another Artist"
        for mediafile in self.import_media:
            mediafile.albumartist = "Album Artist"
            mediafile.mb_albumartistid = "Album Artist ID"
            mediafile.save()

        self.importer.add_choice(importer.Action.ASIS)
        self.importer.run()
        assert self.lib.albums().get().albumartist == "Album Artist"
        assert self.lib.albums().get().mb_albumartistid == "Album Artist ID"
        for item in self.lib.items():
            assert item.albumartist == "Album Artist"
            assert item.mb_albumartistid == "Album Artist ID"

    def test_asis_albumartists_tag_sets_multi_albumartists(self):
        self.import_media[0].artist = "Other Artist"
        self.import_media[0].artists = ["Other Artist", "Other Artist 2"]
        self.import_media[1].artist = "Another Artist"
        self.import_media[1].artists = ["Another Artist", "Another Artist 2"]
        for mediafile in self.import_media:
            mediafile.albumartist = "Album Artist"
            mediafile.albumartists = ["Album Artist 1", "Album Artist 2"]
            mediafile.mb_albumartistid = "Album Artist ID"
            mediafile.save()

        self.importer.add_choice(importer.Action.ASIS)
        self.importer.run()
        assert self.lib.albums().get().albumartist == "Album Artist"
        assert self.lib.albums().get().albumartists == [
            "Album Artist 1",
            "Album Artist 2",
        ]
        assert self.lib.albums().get().mb_albumartistid == "Album Artist ID"

        # Make sure both custom media items get tested
        asserted_multi_artists_0 = False
        asserted_multi_artists_1 = False
        for item in self.lib.items():
            assert item.albumartist == "Album Artist"
            assert item.albumartists == ["Album Artist 1", "Album Artist 2"]
            assert item.mb_albumartistid == "Album Artist ID"

            if item.artist == "Other Artist":
                asserted_multi_artists_0 = True
                assert item.artists == ["Other Artist", "Other Artist 2"]
            if item.artist == "Another Artist":
                asserted_multi_artists_1 = True
                assert item.artists == ["Another Artist", "Another Artist 2"]

        assert asserted_multi_artists_0
        assert asserted_multi_artists_1


class ImportExistingTest(PathsMixin, AutotagImportTestCase):
    """Test importing files that are already in the library directory."""

    def setUp(self):
        super().setUp()
        self.prepare_album_for_import(1)

        self.reimporter = self.setup_importer(import_dir=self.libdir)
        self.importer = self.setup_importer()

    def tearDown(self):
        super().tearDown()
        self.matcher.restore()

    @cached_property
    def applied_track_path(self) -> Path:
        return Path(str(self.track_lib_path).replace("Tag", "Applied"))

    def test_does_not_duplicate_item_nor_album(self):
        self.importer.run()
        assert len(self.lib.items()) == 1
        assert len(self.lib.albums()) == 1

        self.reimporter.add_choice(importer.Action.APPLY)
        self.reimporter.run()

        assert len(self.lib.items()) == 1
        assert len(self.lib.albums()) == 1

    def test_does_not_duplicate_singleton_track(self):
        self.importer.add_choice(importer.Action.TRACKS)
        self.importer.add_choice(importer.Action.APPLY)
        self.importer.run()
        assert len(self.lib.items()) == 1

        self.reimporter.add_choice(importer.Action.TRACKS)
        self.reimporter.add_choice(importer.Action.APPLY)
        self.reimporter.run()
        assert len(self.lib.items()) == 1

    def test_asis_updates_metadata_and_moves_file(self):
        self.importer.run()

        medium = MediaFile(self.lib.items().get().path)
        medium.title = "New Title"
        medium.save()

        self.reimporter.add_choice(importer.Action.ASIS)
        self.reimporter.run()

        assert self.lib.items().get().title == "New Title"
        assert not self.applied_track_path.exists()
        assert self.applied_track_path.with_name("New Title.mp3").exists()

    def test_asis_updated_without_copy_does_not_move_file(self):
        self.importer.run()
        medium = MediaFile(self.lib.items().get().path)
        medium.title = "New Title"
        medium.save()

        config["import"]["copy"] = False
        self.reimporter.add_choice(importer.Action.ASIS)
        self.reimporter.run()

        assert self.applied_track_path.exists()
        assert not self.applied_track_path.with_name("New Title.mp3").exists()

    def test_outside_file_is_copied(self):
        config["import"]["copy"] = False
        self.importer.run()
        assert self.lib.items().get().filepath == self.track_import_path

        self.reimporter = self.setup_importer()
        self.reimporter.add_choice(importer.Action.APPLY)
        self.reimporter.run()

        assert self.applied_track_path.exists()
        assert self.lib.items().get().filepath == self.applied_track_path


class GroupAlbumsImportTest(AutotagImportTestCase):
    matching = AutotagStub.NONE

    def setUp(self):
        super().setUp()
        self.prepare_album_for_import(3)
        self.setup_importer()

        # Split tracks into two albums and use both as-is
        self.importer.add_choice(importer.Action.ALBUMS)
        self.importer.add_choice(importer.Action.ASIS)
        self.importer.add_choice(importer.Action.ASIS)

    def test_add_album_for_different_artist_and_different_album(self):
        self.import_media[0].artist = "Artist B"
        self.import_media[0].album = "Album B"
        self.import_media[0].save()

        self.importer.run()
        albums = {album.album for album in self.lib.albums()}
        assert albums == {"Album B", "Tag Album"}

    def test_add_album_for_different_artist_and_same_albumartist(self):
        self.import_media[0].artist = "Artist B"
        self.import_media[0].albumartist = "Album Artist"
        self.import_media[0].save()
        self.import_media[1].artist = "Artist C"
        self.import_media[1].albumartist = "Album Artist"
        self.import_media[1].save()

        self.importer.run()
        artists = {album.albumartist for album in self.lib.albums()}
        assert artists == {"Album Artist", "Tag Artist"}

    def test_add_album_for_same_artist_and_different_album(self):
        self.import_media[0].album = "Album B"
        self.import_media[0].save()

        self.importer.run()
        albums = {album.album for album in self.lib.albums()}
        assert albums == {"Album B", "Tag Album"}

    def test_add_album_for_same_album_and_different_artist(self):
        self.import_media[0].artist = "Artist B"
        self.import_media[0].save()

        self.importer.run()
        artists = {album.albumartist for album in self.lib.albums()}
        assert artists == {"Artist B", "Tag Artist"}

    def test_incremental(self):
        config["import"]["incremental"] = True
        self.import_media[0].album = "Album B"
        self.import_media[0].save()

        self.importer.run()
        albums = {album.album for album in self.lib.albums()}
        assert albums == {"Album B", "Tag Album"}


class GlobalGroupAlbumsImportTest(GroupAlbumsImportTest):
    def setUp(self):
        super().setUp()
        self.importer.clear_choices()
        self.importer.default_choice = importer.Action.ASIS
        config["import"]["group_albums"] = True


class ChooseCandidateTest(AutotagImportTestCase):
    matching = AutotagStub.BAD

    def setUp(self):
        super().setUp()
        self.prepare_album_for_import(1)
        self.setup_importer()

    def test_choose_first_candidate(self):
        self.importer.add_choice(1)
        self.importer.run()
        assert self.lib.albums().get().album == "Applied Album M"

    def test_choose_second_candidate(self):
        self.importer.add_choice(2)
        self.importer.run()
        assert self.lib.albums().get().album == "Applied Album MM"


class InferAlbumDataTest(unittest.TestCase):
    def setUp(self):
        super().setUp()

        i1 = _common.item()
        i2 = _common.item()
        i3 = _common.item()
        i1.title = "first item"
        i2.title = "second item"
        i3.title = "third item"
        i1.comp = i2.comp = i3.comp = False
        i1.albumartist = i2.albumartist = i3.albumartist = ""
        i1.mb_albumartistid = i2.mb_albumartistid = i3.mb_albumartistid = ""
        self.items = [i1, i2, i3]

        self.task = importer.ImportTask(
            paths=["a path"], toppath="top path", items=self.items
        )

    def test_asis_homogenous_single_artist(self):
        self.task.set_choice(importer.Action.ASIS)
        self.task.align_album_level_fields()
        assert not self.items[0].comp
        assert self.items[0].albumartist == self.items[2].artist

    def test_asis_heterogenous_va(self):
        self.items[0].artist = "another artist"
        self.items[1].artist = "some other artist"
        self.task.set_choice(importer.Action.ASIS)

        self.task.align_album_level_fields()

        assert self.items[0].comp
        assert self.items[0].albumartist == "Various Artists"

    def test_asis_comp_applied_to_all_items(self):
        self.items[0].artist = "another artist"
        self.items[1].artist = "some other artist"
        self.task.set_choice(importer.Action.ASIS)

        self.task.align_album_level_fields()

        for item in self.items:
            assert item.comp
            assert item.albumartist == "Various Artists"

    def test_asis_majority_artist_single_artist(self):
        self.items[0].artist = "another artist"
        self.task.set_choice(importer.Action.ASIS)

        self.task.align_album_level_fields()

        assert not self.items[0].comp
        assert self.items[0].albumartist == self.items[2].artist

    def test_asis_track_albumartist_override(self):
        self.items[0].artist = "another artist"
        self.items[1].artist = "some other artist"
        for item in self.items:
            item.albumartist = "some album artist"
            item.mb_albumartistid = "some album artist id"
        self.task.set_choice(importer.Action.ASIS)

        self.task.align_album_level_fields()

        assert self.items[0].albumartist == "some album artist"
        assert self.items[0].mb_albumartistid == "some album artist id"

    def test_apply_gets_artist_and_id(self):
        self.task.set_choice(AlbumMatch(0, None, {}, set(), set()))  # APPLY

        self.task.align_album_level_fields()

        assert self.items[0].albumartist == self.items[0].artist
        assert self.items[0].mb_albumartistid == self.items[0].mb_artistid

    def test_apply_lets_album_values_override(self):
        for item in self.items:
            item.albumartist = "some album artist"
            item.mb_albumartistid = "some album artist id"
        self.task.set_choice(AlbumMatch(0, None, {}, set(), set()))  # APPLY

        self.task.align_album_level_fields()

        assert self.items[0].albumartist == "some album artist"
        assert self.items[0].mb_albumartistid == "some album artist id"

    def test_small_single_artist_album(self):
        self.items = [self.items[0]]
        self.task.items = self.items
        self.task.set_choice(importer.Action.ASIS)
        self.task.align_album_level_fields()
        assert not self.items[0].comp


def album_candidates_mock(*args, **kwargs):
    """Create an AlbumInfo object for testing."""
    yield AlbumInfo(
        artist="artist",
        album="album",
        tracks=[TrackInfo(title="new title", track_id="trackid", index=0)],
        album_id="albumid",
        artist_id="artistid",
        flex="flex",
    )


@patch(
    "beets.metadata_plugins.candidates", Mock(side_effect=album_candidates_mock)
)
class ImportDuplicateAlbumTest(PluginMixin, ImportTestCase):
    plugin = "musicbrainz"

    def setUp(self):
        super().setUp()

        # Original album
        self.add_album_fixture(albumartist="artist", album="album")

        # Create import session
        self.prepare_album_for_import(1)
        self.importer = self.setup_importer(
            duplicate_keys={"album": "albumartist album"}
        )

    def test_remove_duplicate_album(self):
        item = self.lib.items().get()
        assert item.title == "t\xeftle 0"
        assert item.filepath.exists()

        self.importer.default_resolution = self.importer.Resolution.REMOVE
        self.importer.run()

        assert not item.filepath.exists()
        assert len(self.lib.albums()) == 1
        assert len(self.lib.items()) == 1
        item = self.lib.items().get()
        assert item.title == "new title"

    def test_no_autotag_keeps_duplicate_album(self):
        config["import"]["autotag"] = False
        item = self.lib.items().get()
        assert item.title == "t\xeftle 0"
        assert item.filepath.exists()

        # Imported item has the same artist and album as the one in the
        # library.
        import_file = os.path.join(
            self.importer.paths[0], b"album", b"track_1.mp3"
        )
        import_file = MediaFile(import_file)
        import_file.artist = item["artist"]
        import_file.albumartist = item["artist"]
        import_file.album = item["album"]
        import_file.title = "new title"

        self.importer.default_resolution = self.importer.Resolution.REMOVE
        self.importer.run()

        assert item.filepath.exists()
        assert len(self.lib.albums()) == 2
        assert len(self.lib.items()) == 2

    def test_keep_duplicate_album(self):
        self.importer.default_resolution = self.importer.Resolution.KEEPBOTH
        self.importer.run()

        assert len(self.lib.albums()) == 2
        assert len(self.lib.items()) == 2

    def test_skip_duplicate_album(self):
        item = self.lib.items().get()
        assert item.title == "t\xeftle 0"

        self.importer.default_resolution = self.importer.Resolution.SKIP
        self.importer.run()

        assert len(self.lib.albums()) == 1
        assert len(self.lib.items()) == 1
        item = self.lib.items().get()
        assert item.title == "t\xeftle 0"

    def test_merge_duplicate_album(self):
        self.importer.default_resolution = self.importer.Resolution.MERGE
        self.importer.run()

        assert len(self.lib.albums()) == 1

    def test_twice_in_import_dir(self):
        self.skipTest("write me")

    def test_keep_when_extra_key_is_different(self):
        config["import"]["duplicate_keys"]["album"] = "albumartist album flex"

        item = self.lib.items().get()
        import_file = MediaFile(
            os.path.join(self.importer.paths[0], b"album", b"track_1.mp3")
        )
        import_file.artist = item["artist"]
        import_file.albumartist = item["artist"]
        import_file.album = item["album"]
        import_file.title = item["title"]
        import_file.flex = "different"

        self.importer.default_resolution = self.importer.Resolution.SKIP
        self.importer.run()

        assert len(self.lib.albums()) == 2
        assert len(self.lib.items()) == 2

    def add_album_fixture(self, **kwargs):
        # TODO move this into upstream
        album = super().add_album_fixture()
        album.update(kwargs)
        album.store()
        return album


def item_candidates_mock(*args, **kwargs):
    yield TrackInfo(
        artist="artist",
        title="title",
        track_id="new trackid",
        index=0,
    )


@patch(
    "beets.metadata_plugins.item_candidates",
    Mock(side_effect=item_candidates_mock),
)
class ImportDuplicateSingletonTest(ImportTestCase):
    def setUp(self):
        super().setUp()

        # Original file in library
        self.add_item_fixture(
            artist="artist", title="title", mb_trackid="old trackid"
        )

        # Import session
        self.prepare_album_for_import(1)
        self.importer = self.setup_singleton_importer(
            duplicate_keys={"album": "artist title"}
        )

    def test_remove_duplicate(self):
        item = self.lib.items().get()
        assert item.mb_trackid == "old trackid"
        assert item.filepath.exists()

        self.importer.default_resolution = self.importer.Resolution.REMOVE
        self.importer.run()

        assert not item.filepath.exists()
        assert len(self.lib.items()) == 1
        item = self.lib.items().get()
        assert item.mb_trackid == "new trackid"

    def test_keep_duplicate(self):
        assert len(self.lib.items()) == 1

        self.importer.default_resolution = self.importer.Resolution.KEEPBOTH
        self.importer.run()

        assert len(self.lib.items()) == 2

    def test_skip_duplicate(self):
        item = self.lib.items().get()
        assert item.mb_trackid == "old trackid"

        self.importer.default_resolution = self.importer.Resolution.SKIP
        self.importer.run()

        assert len(self.lib.items()) == 1
        item = self.lib.items().get()
        assert item.mb_trackid == "old trackid"

    def test_keep_when_extra_key_is_different(self):
        config["import"]["duplicate_keys"]["item"] = "artist title flex"
        item = self.lib.items().get()
        item.flex = "different"
        item.store()
        assert len(self.lib.items()) == 1

        self.importer.default_resolution = self.importer.Resolution.SKIP
        self.importer.run()

        assert len(self.lib.items()) == 2

    def test_twice_in_import_dir(self):
        self.skipTest("write me")

    def add_item_fixture(self, **kwargs):
        # Move this to TestHelper
        item = self.add_item_fixtures()[0]
        item.update(kwargs)
        item.store()
        return item


class TagLogTest(unittest.TestCase):
    def test_tag_log_line(self):
        sio = StringIO()
        handler = logging.StreamHandler(sio)
        session = _common.import_session(loghandler=handler)
        session.tag_log("status", "path")
        assert "status path" in sio.getvalue()

    def test_tag_log_unicode(self):
        sio = StringIO()
        handler = logging.StreamHandler(sio)
        session = _common.import_session(loghandler=handler)
        session.tag_log("status", "caf\xe9")  # send unicode
        assert "status caf\xe9" in sio.getvalue()


class ResumeImportTest(ImportTestCase):
    @patch("beets.plugins.send")
    def test_resume_album(self, plugins_send):
        self.prepare_albums_for_import(2)
        self.importer = self.setup_importer(autotag=False, resume=True)

        # Aborts import after one album. This also ensures that we skip
        # the first album in the second try.
        def raise_exception(event, **kwargs):
            if event == "album_imported":
                raise importer.ImportAbortError

        plugins_send.side_effect = raise_exception

        self.importer.run()
        assert len(self.lib.albums()) == 1
        assert self.lib.albums("album:'Album 1'").get() is not None

        self.importer.run()
        assert len(self.lib.albums()) == 2
        assert self.lib.albums("album:'Album 2'").get() is not None

    @patch("beets.plugins.send")
    def test_resume_singleton(self, plugins_send):
        self.prepare_album_for_import(2)
        self.importer = self.setup_singleton_importer(
            autotag=False, resume=True
        )

        # Aborts import after one track. This also ensures that we skip
        # the first album in the second try.
        def raise_exception(event, **kwargs):
            if event == "item_imported":
                raise importer.ImportAbortError

        plugins_send.side_effect = raise_exception

        self.importer.run()
        assert len(self.lib.items()) == 1
        assert self.lib.items("title:'Track 1'").get() is not None

        self.importer.run()
        assert len(self.lib.items()) == 2
        assert self.lib.items("title:'Track 1'").get() is not None


class IncrementalImportTest(AsIsImporterMixin, ImportTestCase):
    def test_incremental_album(self):
        importer = self.run_asis_importer(incremental=True)

        # Change album name so the original file would be imported again
        # if incremental was off.
        album = self.lib.albums().get()
        album["album"] = "edited album"
        album.store()

        importer.run()
        assert len(self.lib.albums()) == 2

    def test_incremental_item(self):
        importer = self.run_asis_importer(incremental=True, singletons=True)

        # Change track name so the original file would be imported again
        # if incremental was off.
        item = self.lib.items().get()
        item["artist"] = "edited artist"
        item.store()

        importer.run()
        assert len(self.lib.items()) == 2

    def test_invalid_state_file(self):
        with open(self.config["statefile"].as_filename(), "wb") as f:
            f.write(b"000")
        self.run_asis_importer(incremental=True)
        assert len(self.lib.albums()) == 1


def _mkmp3(path):
    shutil.copyfile(
        syspath(os.path.join(_common.RSRC, b"min.mp3")),
        syspath(path),
    )


class AlbumsInDirTest(BeetsTestCase):
    def setUp(self):
        super().setUp()

        # create a directory structure for testing
        self.base = os.path.abspath(os.path.join(self.temp_dir, b"tempdir"))
        os.mkdir(syspath(self.base))

        os.mkdir(syspath(os.path.join(self.base, b"album1")))
        os.mkdir(syspath(os.path.join(self.base, b"album2")))
        os.mkdir(syspath(os.path.join(self.base, b"more")))
        os.mkdir(syspath(os.path.join(self.base, b"more", b"album3")))
        os.mkdir(syspath(os.path.join(self.base, b"more", b"album4")))

        _mkmp3(os.path.join(self.base, b"album1", b"album1song1.mp3"))
        _mkmp3(os.path.join(self.base, b"album1", b"album1song2.mp3"))
        _mkmp3(os.path.join(self.base, b"album2", b"album2song.mp3"))
        _mkmp3(os.path.join(self.base, b"more", b"album3", b"album3song.mp3"))
        _mkmp3(os.path.join(self.base, b"more", b"album4", b"album4song.mp3"))

    def test_finds_all_albums(self):
        albums = list(albums_in_dir(self.base))
        assert len(albums) == 4

    def test_separates_contents(self):
        found = []
        for _, album in albums_in_dir(self.base):
            found.append(re.search(rb"album(.)song", album[0]).group(1))
        assert b"1" in found
        assert b"2" in found
        assert b"3" in found
        assert b"4" in found

    def test_finds_multiple_songs(self):
        for _, album in albums_in_dir(self.base):
            n = re.search(rb"album(.)song", album[0]).group(1)
            if n == b"1":
                assert len(album) == 2
            else:
                assert len(album) == 1


class MultiDiscAlbumsInDirTest(BeetsTestCase):
    def create_music(self, files=True, ascii=True):
        """Create some music in multiple album directories.

        `files` indicates whether to create the files (otherwise, only
        directories are made). `ascii` indicates ACII-only filenames;
        otherwise, we use Unicode names.
        """
        self.base = os.path.abspath(os.path.join(self.temp_dir, b"tempdir"))
        os.mkdir(syspath(self.base))

        name = b"CAT" if ascii else util.bytestring_path("C\xc1T")
        name_alt_case = b"CAt" if ascii else util.bytestring_path("C\xc1t")

        self.dirs = [
            # Nested album, multiple subdirs.
            # Also, false positive marker in root dir, and subtitle for disc 3.
            os.path.join(self.base, b"ABCD1234"),
            os.path.join(self.base, b"ABCD1234", b"cd 1"),
            os.path.join(self.base, b"ABCD1234", b"cd 3 - bonus"),
            # Nested album, single subdir.
            # Also, punctuation between marker and disc number.
            os.path.join(self.base, b"album"),
            os.path.join(self.base, b"album", b"cd _ 1"),
            # Flattened album, case typo.
            # Also, false positive marker in parent dir.
            os.path.join(self.base, b"artist [CD5]"),
            os.path.join(self.base, b"artist [CD5]", name + b" disc 1"),
            os.path.join(
                self.base, b"artist [CD5]", name_alt_case + b" disc 2"
            ),
            # Single disc album, sorted between CAT discs.
            os.path.join(self.base, b"artist [CD5]", name + b"S"),
        ]
        self.files = [
            os.path.join(self.base, b"ABCD1234", b"cd 1", b"song1.mp3"),
            os.path.join(self.base, b"ABCD1234", b"cd 3 - bonus", b"song2.mp3"),
            os.path.join(self.base, b"ABCD1234", b"cd 3 - bonus", b"song3.mp3"),
            os.path.join(self.base, b"album", b"cd _ 1", b"song4.mp3"),
            os.path.join(
                self.base, b"artist [CD5]", name + b" disc 1", b"song5.mp3"
            ),
            os.path.join(
                self.base,
                b"artist [CD5]",
                name_alt_case + b" disc 2",
                b"song6.mp3",
            ),
            os.path.join(self.base, b"artist [CD5]", name + b"S", b"song7.mp3"),
        ]

        if not ascii:
            self.dirs = [self._normalize_path(p) for p in self.dirs]
            self.files = [self._normalize_path(p) for p in self.files]

        for path in self.dirs:
            os.mkdir(syspath(path))
        if files:
            for path in self.files:
                _mkmp3(util.syspath(path))

    def _normalize_path(self, path):
        """Normalize a path's Unicode combining form according to the
        platform.
        """
        path = path.decode("utf-8")
        norm_form = "NFD" if sys.platform == "darwin" else "NFC"
        path = unicodedata.normalize(norm_form, path)
        return path.encode("utf-8")

    def test_coalesce_nested_album_multiple_subdirs(self):
        self.create_music()
        albums = list(albums_in_dir(self.base))
        assert len(albums) == 4
        root, items = albums[0]
        assert root == self.dirs[0:3]
        assert len(items) == 3

    def test_coalesce_nested_album_single_subdir(self):
        self.create_music()
        albums = list(albums_in_dir(self.base))
        root, items = albums[1]
        assert root == self.dirs[3:5]
        assert len(items) == 1

    def test_coalesce_flattened_album_case_typo(self):
        self.create_music()
        albums = list(albums_in_dir(self.base))
        root, items = albums[2]
        assert root == self.dirs[6:8]
        assert len(items) == 2

    def test_single_disc_album(self):
        self.create_music()
        albums = list(albums_in_dir(self.base))
        root, items = albums[3]
        assert root == self.dirs[8:]
        assert len(items) == 1

    def test_do_not_yield_empty_album(self):
        self.create_music(files=False)
        albums = list(albums_in_dir(self.base))
        assert len(albums) == 0

    def test_single_disc_unicode(self):
        self.create_music(ascii=False)
        albums = list(albums_in_dir(self.base))
        root, items = albums[3]
        assert root == self.dirs[8:]
        assert len(items) == 1

    def test_coalesce_multiple_unicode(self):
        self.create_music(ascii=False)
        albums = list(albums_in_dir(self.base))
        assert len(albums) == 4
        root, items = albums[0]
        assert root == self.dirs[0:3]
        assert len(items) == 3


class ReimportTest(AutotagImportTestCase):
    """Test "re-imports", in which the autotagging machinery is used for
    music that's already in the library.

    This works by importing new database entries for the same files and
    replacing the old data with the new data. We also copy over flexible
    attributes and the added date.
    """

    matching = AutotagStub.GOOD

    def setUp(self):
        super().setUp()

        # The existing album.
        album = self.add_album_fixture()
        album.added = 4242.0
        album.foo = "bar"  # Some flexible attribute.
        album.data_source = "original_source"
        album.store()
        item = album.items().get()
        item.baz = "qux"
        item.added = 4747.0
        item.store()

    def _setup_session(self, singletons=False):
        self.setup_importer(import_dir=self.libdir, singletons=singletons)
        self.importer.add_choice(importer.Action.APPLY)

    def _album(self):
        return self.lib.albums().get()

    def _item(self):
        return self.lib.items().get()

    def test_reimported_album_gets_new_metadata(self):
        self._setup_session()
        assert self._album().album == "\xe4lbum"
        self.importer.run()
        assert self._album().album == "the album"

    def test_reimported_album_preserves_flexattr(self):
        self._setup_session()
        self.importer.run()
        assert self._album().foo == "bar"

    def test_reimported_album_preserves_added(self):
        self._setup_session()
        self.importer.run()
        assert self._album().added == 4242.0

    def test_reimported_album_preserves_item_flexattr(self):
        self._setup_session()
        self.importer.run()
        assert self._item().baz == "qux"

    def test_reimported_album_preserves_item_added(self):
        self._setup_session()
        self.importer.run()
        assert self._item().added == 4747.0

    def test_reimported_item_gets_new_metadata(self):
        self._setup_session(True)
        assert self._item().title == "t\xeftle 0"
        self.importer.run()
        assert self._item().title == "full"

    def test_reimported_item_preserves_flexattr(self):
        self._setup_session(True)
        self.importer.run()
        assert self._item().baz == "qux"

    def test_reimported_item_preserves_added(self):
        self._setup_session(True)
        self.importer.run()
        assert self._item().added == 4747.0

    def test_reimported_item_preserves_art(self):
        self._setup_session()
        art_source = os.path.join(_common.RSRC, b"abbey.jpg")
        replaced_album = self._album()
        replaced_album.set_art(art_source)
        replaced_album.store()
        old_artpath = replaced_album.art_filepath
        self.importer.run()
        new_album = self._album()
        new_artpath = new_album.art_destination(art_source)
        assert new_album.artpath == new_artpath
        assert new_album.art_filepath.exists()
        if new_artpath != old_artpath:
            assert not old_artpath.exists()

    def test_reimported_album_has_new_flexattr(self):
        self._setup_session()
        assert self._album().get("bandcamp_album_id") is None
        self.importer.run()
        assert self._album().bandcamp_album_id == "bc_url"

    def test_reimported_album_not_preserves_flexattr(self):
        self._setup_session()

        self.importer.run()
        assert self._album().data_source == "match_source"


class ImportPretendTest(IOMixin, AutotagImportTestCase):
    """Test the pretend commandline option"""

    def setUp(self):
        super().setUp()
        self.album_track_path = self.prepare_album_for_import(1)[0]
        self.single_path = self.prepare_track_for_import(2, self.import_path)
        self.album_path = self.album_track_path.parent

    def __run(self, importer):
        with capture_log() as logs:
            importer.run()

        assert len(self.lib.items()) == 0
        assert len(self.lib.albums()) == 0

        return [line for line in logs if not line.startswith("Sending event:")]
        assert self._album().data_source == "original_source"

    def test_import_singletons_pretend(self):
        assert self.__run(self.setup_singleton_importer(pretend=True)) == [
            f"Singleton: {self.single_path}",
            f"Singleton: {self.album_track_path}",
        ]

    def test_import_album_pretend(self):
        assert self.__run(self.setup_importer(pretend=True)) == [
            f"Album: {self.import_path}",
            f"  {self.single_path}",
            f"Album: {self.album_path}",
            f"  {self.album_track_path}",
        ]

    def test_import_pretend_empty(self):
        empty_path = self.temp_dir_path / "empty"
        empty_path.mkdir()

        importer = self.setup_importer(pretend=True, import_dir=empty_path)

        assert self.__run(importer) == [f"No files imported from {empty_path}"]


def mocked_get_album_by_id(id_):
    """Return album candidate for the given id.

    The two albums differ only in the release title and artist name, so that
    ID_RELEASE_0 is a closer match to the items created by
    ImportHelper.prepare_album_for_import().
    """
    # Map IDs to (release title, artist), so the distances are different.
    album, artist = {
        ImportIdTest.ID_RELEASE_0: ("VALID_RELEASE_0", "TAG ARTIST"),
        ImportIdTest.ID_RELEASE_1: ("VALID_RELEASE_1", "DISTANT_MATCH"),
    }[id_]

    return AlbumInfo(
        album_id=id_,
        album=album,
        artist_id="some-id",
        artist=artist,
        albumstatus="Official",
        tracks=[
            TrackInfo(
                track_id="bar",
                title="foo",
                artist_id="some-id",
                artist=artist,
                length=59,
                index=9,
                track_allt="A2",
            )
        ],
    )


def mocked_get_track_by_id(id_):
    """Return track candidate for the given id.

    The two tracks differ only in the release title and artist name, so that
    ID_RELEASE_0 is a closer match to the items created by
    ImportHelper.prepare_album_for_import().
    """
    # Map IDs to (recording title, artist), so the distances are different.
    title, artist = {
        ImportIdTest.ID_RECORDING_0: ("VALID_RECORDING_0", "TAG ARTIST"),
        ImportIdTest.ID_RECORDING_1: ("VALID_RECORDING_1", "DISTANT_MATCH"),
    }[id_]

    return TrackInfo(
        track_id=id_,
        title=title,
        artist_id="some-id",
        artist=artist,
        length=59,
    )


@patch(
    "beets.metadata_plugins.track_for_id",
    Mock(side_effect=mocked_get_track_by_id),
)
@patch(
    "beets.metadata_plugins.album_for_id",
    Mock(side_effect=mocked_get_album_by_id),
)
class ImportIdTest(ImportTestCase):
    ID_RELEASE_0 = "00000000-0000-0000-0000-000000000000"
    ID_RELEASE_1 = "11111111-1111-1111-1111-111111111111"
    ID_RECORDING_0 = "aaaaaaaa-aaaa-aaaa-aaaa-aaaaaaaaaaaa"
    ID_RECORDING_1 = "bbbbbbbb-bbbb-bbbb-bbbb-bbbbbbbbbbbb"

    def setUp(self):
        super().setUp()
        self.prepare_album_for_import(1)

    def test_one_mbid_one_album(self):
        self.setup_importer(search_ids=[self.ID_RELEASE_0])

        self.importer.add_choice(importer.Action.APPLY)
        self.importer.run()
        assert self.lib.albums().get().album == "VALID_RELEASE_0"

    def test_several_mbid_one_album(self):
        self.setup_importer(search_ids=[self.ID_RELEASE_0, self.ID_RELEASE_1])

        self.importer.add_choice(2)  # Pick the 2nd best match (release 1).
        self.importer.add_choice(importer.Action.APPLY)
        self.importer.run()
        assert self.lib.albums().get().album == "VALID_RELEASE_1"

    def test_one_mbid_one_singleton(self):
        self.setup_singleton_importer(search_ids=[self.ID_RECORDING_0])

        self.importer.add_choice(importer.Action.APPLY)
        self.importer.run()
        assert self.lib.items().get().title == "VALID_RECORDING_0"

    def test_several_mbid_one_singleton(self):
        self.setup_singleton_importer(
            search_ids=[self.ID_RECORDING_0, self.ID_RECORDING_1]
        )

        self.importer.add_choice(2)  # Pick the 2nd best match (recording 1).
        self.importer.add_choice(importer.Action.APPLY)
        self.importer.run()
        assert self.lib.items().get().title == "VALID_RECORDING_1"

    def test_candidates_album(self):
        """Test directly ImportTask.lookup_candidates()."""
        task = importer.ImportTask(
            paths=self.import_dir, toppath="top path", items=[_common.item()]
        )

        task.lookup_candidates([self.ID_RELEASE_0, self.ID_RELEASE_1])

        assert {"VALID_RELEASE_0", "VALID_RELEASE_1"} == {
            c.info.album for c in task.candidates
        }

    def test_candidates_singleton(self):
        """Test directly SingletonImportTask.lookup_candidates()."""
        task = importer.SingletonImportTask(
            toppath="top path", item=_common.item()
        )

        task.lookup_candidates([self.ID_RECORDING_0, self.ID_RECORDING_1])

        assert {"VALID_RECORDING_0", "VALID_RECORDING_1"} == {
            c.info.title for c in task.candidates
        }<|MERGE_RESOLUTION|>--- conflicted
+++ resolved
@@ -258,7 +258,6 @@
         assert self.lib.items().get().title == "Applied Track 1"
         assert (self.lib_path / "singletons" / "Applied Track 1.mp3").exists()
 
-<<<<<<< HEAD
     def test_apply_from_scratch_removes_other_metadata(self):
         config["import"]["from_scratch"] = True
 
@@ -270,10 +269,7 @@
         self.importer.run()
         assert self.lib.items().get().comments == ""
 
-    def test_skip_does_not_add_first_track(self):
-=======
     def test_skip_does_not_add_track(self):
->>>>>>> 0fec858a
         self.importer.add_choice(importer.Action.SKIP)
         self.importer.run()
 
