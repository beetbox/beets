# This file is part of beets.
# Copyright 2013, Adrian Sampson.
#
# Permission is hereby granted, free of charge, to any person obtaining
# a copy of this software and associated documentation files (the
# "Software"), to deal in the Software without restriction, including
# without limitation the rights to use, copy, modify, merge, publish,
# distribute, sublicense, and/or sell copies of the Software, and to
# permit persons to whom the Software is furnished to do so, subject to
# the following conditions:
#
# The above copyright notice and this permission notice shall be
# included in all copies or substantial portions of the Software.

"""Tests for the general importer functionality.
"""
import os
import re
import shutil
import StringIO
from tempfile import mkstemp
from zipfile import ZipFile
from tarfile import TarFile
from mock import patch

import _common
from _common import unittest
from beets.util import displayable_path
from helper import TestImportSession, TestHelper, has_program, capture_log
from beets import importer
from beets.importer import albums_in_dir
from beets.mediafile import MediaFile
from beets import autotag
from beets.autotag import AlbumInfo, TrackInfo, AlbumMatch
from beets import config


class AutotagStub(object):
    """Stub out MusicBrainz album and track matcher and control what the
    autotagger returns.
    """

    NONE = 'NONE'
    IDENT = 'IDENT'
    GOOD = 'GOOD'
    BAD = 'BAD'
    MISSING = 'MISSING'
    """Generate an album match for all but one track
    """

    length = 2
    matching = IDENT

    def install(self):
        self.mb_match_album = autotag.mb.match_album
        self.mb_match_track = autotag.mb.match_track
        self.mb_album_for_id = autotag.mb.album_for_id
        self.mb_track_for_id = autotag.mb.track_for_id

        autotag.mb.match_album = self.match_album
        autotag.mb.match_track = self.match_track
        autotag.mb.album_for_id = self.album_for_id
        autotag.mb.track_for_id = self.track_for_id

        return self

    def restore(self):
        autotag.mb.match_album = self.mb_match_album
        autotag.mb.match_track = self.mb_match_track
        autotag.mb.album_for_id = self.mb_album_for_id
        autotag.mb.track_for_id = self.mb_track_for_id

    def match_album(self, albumartist, album, tracks):
        if self.matching == self.IDENT:
            yield self._make_album_match(albumartist, album, tracks)

        elif self.matching == self.GOOD:
            for i in range(self.length):
                yield self._make_album_match(albumartist, album, tracks, i)

        elif self.matching == self.BAD:
            for i in range(self.length):
                yield self._make_album_match(albumartist, album, tracks, i + 1)

        elif self.matching == self.MISSING:
            yield self._make_album_match(albumartist, album, tracks, missing=1)

    def match_track(self, artist, title):
        yield TrackInfo(
            title=title.replace('Tag', 'Applied'),
            track_id=u'trackid',
            artist=artist.replace('Tag', 'Applied'),
            artist_id=u'artistid',
            length=1
        )

    def album_for_id(self, mbid):
        return None

    def track_for_id(self, mbid):
        return None

    def _make_track_match(self, artist, album, number):
        return TrackInfo(
            title=u'Applied Title %d' % number,
            track_id=u'match %d' % number,
            artist=artist,
            length=1
        )

    def _make_album_match(self, artist, album, tracks, distance=0, missing=0):
        if distance:
            id = ' ' + 'M' * distance
        else:
            id = ''
        if artist is None:
            artist = "Various Artists"
        else:
            artist = artist.replace('Tag', 'Applied') + id
        album = album.replace('Tag', 'Applied') + id

        trackInfos = []
        for i in range(tracks - missing):
            trackInfos.append(self._make_track_match(artist, album, i + 1))

        return AlbumInfo(
            artist=artist,
            album=album,
            tracks=trackInfos,
            va=False,
            album_id=u'albumid' + id,
            artist_id=u'artistid' + id,
            albumtype=u'soundtrack'
        )


class ImportHelper(TestHelper):
    """Provides tools to setup a library, a directory containing files that are
    to be imported and an import session. The class also provides stubs for the
    autotagging library and several assertions for the library.
    """

    def setup_beets(self, disk=False):
        super(ImportHelper, self).setup_beets(disk)
        self.lib.path_formats = [
            ('default', os.path.join('$artist', '$album', '$title')),
            ('singleton:true', os.path.join('singletons', '$title')),
            ('comp:true', os.path.join('compilations', '$album', '$title')),
        ]

    def _create_import_dir(self, count=3):
        """Creates a directory with media files to import.
        Sets ``self.import_dir`` to the path of the directory. Also sets
        ``self.import_media`` to a list :class:`MediaFile` for all the files in
        the directory.

        The directory has following layout
          the_album/
            track_1.mp3
            track_2.mp3
            track_3.mp3

        :param count:  Number of files to create
        """
        self.import_dir = os.path.join(self.temp_dir, 'testsrcdir')
        if os.path.isdir(self.import_dir):
            shutil.rmtree(self.import_dir)

        album_path = os.path.join(self.import_dir, 'the_album')
        os.makedirs(album_path)

        resource_path = os.path.join(_common.RSRC, 'full.mp3')

        metadata = {
            'artist': 'Tag Artist',
            'album':  'Tag Album',
            'albumartist':  None,
            'mb_trackid': None,
            'mb_albumid': None,
            'comp': None
        }
        self.media_files = []
        for i in range(count):
            # Copy files
            medium_path = os.path.join(album_path, 'track_%d.mp3' % (i + 1))
            shutil.copy(resource_path, medium_path)
            medium = MediaFile(medium_path)

            # Set metadata
            metadata['track'] = i + 1
            metadata['title'] = 'Tag Title %d' % (i + 1)
            for attr in metadata:
                setattr(medium, attr, metadata[attr])
            medium.save()
            self.media_files.append(medium)
        self.import_media = self.media_files

    def _setup_import_session(self, import_dir=None, delete=False,
                              threaded=False, copy=True, singletons=False,
                              move=False, autotag=True, link=False):
        config['import']['copy'] = copy
        config['import']['delete'] = delete
        config['import']['timid'] = True
        config['threaded'] = False
        config['import']['singletons'] = singletons
        config['import']['move'] = move
        config['import']['autotag'] = autotag
        config['import']['resume'] = False
        config['import']['link'] = link

        self.importer = TestImportSession(
            self.lib, logfile=None, query=None,
            paths=[import_dir or self.import_dir]
        )

    def assert_file_in_lib(self, *segments):
        """Join the ``segments`` and assert that this path exists in the library
        directory
        """
        self.assertExists(os.path.join(self.libdir, *segments))

    def assert_file_not_in_lib(self, *segments):
        """Join the ``segments`` and assert that this path exists in the library
        directory
        """
        self.assertNotExists(os.path.join(self.libdir, *segments))

    def assert_lib_dir_empty(self):
        self.assertEqual(len(os.listdir(self.libdir)), 0)


class NonAutotaggedImportTest(_common.TestCase, ImportHelper):
    def setUp(self):
        self.setup_beets(disk=True)
        self._create_import_dir(2)
        self._setup_import_session(autotag=False)

    def tearDown(self):
        self.teardown_beets()

    def test_album_created_with_track_artist(self):
        self.importer.run()
        albums = self.lib.albums()
        self.assertEqual(len(albums), 1)
        self.assertEqual(albums[0].albumartist, 'Tag Artist')

    def test_import_copy_arrives(self):
        self.importer.run()
        for mediafile in self.import_media:
            self.assert_file_in_lib(
                'Tag Artist', 'Tag Album', '%s.mp3' % mediafile.title
            )

    def test_threaded_import_copy_arrives(self):
        config['threaded'] = True

        self.importer.run()
        for mediafile in self.import_media:
            self.assert_file_in_lib(
                'Tag Artist', 'Tag Album', '%s.mp3' % mediafile.title
            )

    def test_import_with_move_deletes_import_files(self):
        config['import']['move'] = True

        for mediafile in self.import_media:
            self.assertExists(mediafile.path)
        self.importer.run()
        for mediafile in self.import_media:
            self.assertNotExists(mediafile.path)

    def test_import_with_move_prunes_directory_empty(self):
        config['import']['move'] = True

        self.assertExists(os.path.join(self.import_dir, 'the_album'))
        self.importer.run()
        self.assertNotExists(os.path.join(self.import_dir, 'the_album'))

    def test_import_with_move_prunes_with_extra_clutter(self):
        f = open(os.path.join(self.import_dir, 'the_album', 'alog.log'), 'w')
        f.close()
        config['clutter'] = ['*.log']
        config['import']['move'] = True

        self.assertExists(os.path.join(self.import_dir, 'the_album'))
        self.importer.run()
        self.assertNotExists(os.path.join(self.import_dir, 'the_album'))

    def test_threaded_import_move_arrives(self):
        config['import']['move'] = True
        config['import']['threaded'] = True

        self.importer.run()
        for mediafile in self.import_media:
            self.assert_file_in_lib(
                'Tag Artist', 'Tag Album', '%s.mp3' % mediafile.title
            )

    def test_threaded_import_move_deletes_import(self):
        config['import']['move'] = True
        config['threaded'] = True

        self.importer.run()
        for mediafile in self.import_media:
            self.assertNotExists(mediafile.path)

    def test_import_without_delete_retains_files(self):
        config['import']['delete'] = False
        self.importer.run()
        for mediafile in self.import_media:
            self.assertExists(mediafile.path)

    def test_import_with_delete_removes_files(self):
        config['import']['delete'] = True

        self.importer.run()
        for mediafile in self.import_media:
            self.assertNotExists(mediafile.path)

    def test_import_with_delete_prunes_directory_empty(self):
        config['import']['delete'] = True
        self.assertExists(os.path.join(self.import_dir, 'the_album'))
        self.importer.run()
        self.assertNotExists(os.path.join(self.import_dir, 'the_album'))

    def test_import_link_arrives(self):
        config['import']['link'] = True
        self.importer.run()
        for mediafile in self.import_media:
            filename = os.path.join(
                self.libdir,
                'Tag Artist', 'Tag Album', '%s.mp3' % mediafile.title
            )
            self.assertExists(filename)
            self.assertTrue(os.path.islink(filename))
            self.assertEqual(os.readlink(filename), mediafile.path)


def create_archive(session):
    (handle, path) = mkstemp(dir=session.temp_dir)
    os.close(handle)
    archive = ZipFile(path, mode='w')
    archive.write(os.path.join(_common.RSRC, 'full.mp3'),
                  'full.mp3')
    archive.close()
    return path


class RmTempTest(unittest.TestCase, ImportHelper):
    """Tests that temporarily extracted archives are properly removed
    after usage.
    """

    def setUp(self):
        self.setup_beets()
        self.want_resume = False
        self.config['incremental'] = False
        self._old_home = None

    def tearDown(self):
        self.teardown_beets()

    def test_rm(self):
        zip_path = create_archive(self)
        archive_task = importer.ArchiveImportTask(zip_path)
        archive_task.extract()
        tmp_path = archive_task.toppath
        self._setup_import_session(autotag=False, import_dir=tmp_path)
        self.assertTrue(os.path.exists(tmp_path))
        archive_task.finalize(self)
        self.assertFalse(os.path.exists(tmp_path))


class ImportZipTest(unittest.TestCase, ImportHelper):

    def setUp(self):
        self.setup_beets()

    def tearDown(self):
        self.teardown_beets()

    def test_import_zip(self):
        zip_path = create_archive(self)
        self.assertEqual(len(self.lib.items()), 0)
        self.assertEqual(len(self.lib.albums()), 0)

        self._setup_import_session(autotag=False, import_dir=zip_path)
        self.importer.run()
        self.assertEqual(len(self.lib.items()), 1)
        self.assertEqual(len(self.lib.albums()), 1)


class ImportTarTest(ImportZipTest):

    def create_archive(self):
        (handle, path) = mkstemp(dir=self.temp_dir)
        os.close(handle)
        archive = TarFile(path, mode='w')
        archive.add(os.path.join(_common.RSRC, 'full.mp3'),
                    'full.mp3')
        archive.close()
        return path


@unittest.skipIf(not has_program('unrar'), 'unrar program not found')
class ImportRarTest(ImportZipTest):

    def create_archive(self):
        return os.path.join(_common.RSRC, 'archive.rar')


@unittest.skip('Implement me!')
class ImportPasswordRarTest(ImportZipTest):

    def create_archive(self):
        return os.path.join(_common.RSRC, 'password.rar')


class ImportSingletonTest(_common.TestCase, ImportHelper):
    """Test ``APPLY`` and ``ASIS`` choices for an import session with singletons
    config set to True.
    """

    def setUp(self):
        self.setup_beets()
        self._create_import_dir(1)
        self._setup_import_session()
        config['import']['singletons'] = True
        self.matcher = AutotagStub().install()

    def tearDown(self):
        self.teardown_beets()
        self.matcher.restore()

    def test_apply_asis_adds_track(self):
        self.assertEqual(self.lib.items().get(), None)

        self.importer.add_choice(importer.action.ASIS)
        self.importer.run()
        self.assertEqual(self.lib.items().get().title, 'Tag Title 1')

    def test_apply_asis_does_not_add_album(self):
        self.assertEqual(self.lib.albums().get(), None)

        self.importer.add_choice(importer.action.ASIS)
        self.importer.run()
        self.assertEqual(self.lib.albums().get(), None)

    def test_apply_asis_adds_singleton_path(self):
        self.assert_lib_dir_empty()

        self.importer.add_choice(importer.action.ASIS)
        self.importer.run()
        self.assert_file_in_lib('singletons', 'Tag Title 1.mp3')

    def test_apply_candidate_adds_track(self):
        self.assertEqual(self.lib.items().get(), None)

        self.importer.add_choice(importer.action.APPLY)
        self.importer.run()
        self.assertEqual(self.lib.items().get().title, 'Applied Title 1')

    def test_apply_candidate_does_not_add_album(self):
        self.importer.add_choice(importer.action.APPLY)
        self.importer.run()
        self.assertEqual(self.lib.albums().get(), None)

    def test_apply_candidate_adds_singleton_path(self):
        self.assert_lib_dir_empty()

        self.importer.add_choice(importer.action.APPLY)
        self.importer.run()
        self.assert_file_in_lib('singletons', 'Applied Title 1.mp3')

    def test_skip_does_not_add_first_track(self):
        self.importer.add_choice(importer.action.SKIP)
        self.importer.run()
        self.assertEqual(self.lib.items().get(), None)

    def test_skip_adds_other_tracks(self):
        self._create_import_dir(2)
        self.importer.add_choice(importer.action.SKIP)
        self.importer.add_choice(importer.action.ASIS)
        self.importer.run()
        self.assertEqual(len(self.lib.items()), 1)

    def test_import_single_files(self):
        resource_path = os.path.join(_common.RSRC, u'empty.mp3')
        single_path = os.path.join(self.import_dir, u'track_2.mp3')

        shutil.copy(resource_path, single_path)
        import_files = [
            os.path.join(self.import_dir, u'the_album'),
            single_path
        ]
        self._setup_import_session(singletons=False)
        self.importer.paths = import_files

        self.importer.add_choice(importer.action.ASIS)
        self.importer.add_choice(importer.action.ASIS)
        self.importer.run()

        self.assertEqual(len(self.lib.items()), 2)
        self.assertEqual(len(self.lib.albums()), 2)


class ImportTest(_common.TestCase, ImportHelper):
    """Test APPLY, ASIS and SKIP choices.
    """
    def setUp(self):
        self.setup_beets()
        self._create_import_dir(1)
        self._setup_import_session()
        self.matcher = AutotagStub().install()
        self.matcher.macthin = AutotagStub.GOOD

    def tearDown(self):
        self.teardown_beets()
        self.matcher.restore()

    def test_apply_asis_adds_album(self):
        self.assertEqual(self.lib.albums().get(), None)

        self.importer.add_choice(importer.action.ASIS)
        self.importer.run()
        self.assertEqual(self.lib.albums().get().album, 'Tag Album')

    def test_apply_asis_adds_tracks(self):
        self.assertEqual(self.lib.items().get(), None)
        self.importer.add_choice(importer.action.ASIS)
        self.importer.run()
        self.assertEqual(self.lib.items().get().title, 'Tag Title 1')

    def test_apply_asis_adds_album_path(self):
        self.assert_lib_dir_empty()

        self.importer.add_choice(importer.action.ASIS)
        self.importer.run()
        self.assert_file_in_lib('Tag Artist', 'Tag Album', 'Tag Title 1.mp3')

    def test_apply_candidate_adds_album(self):
        self.assertEqual(self.lib.albums().get(), None)

        self.importer.add_choice(importer.action.APPLY)
        self.importer.run()
        self.assertEqual(self.lib.albums().get().album, 'Applied Album')

    def test_apply_candidate_adds_tracks(self):
        self.assertEqual(self.lib.items().get(), None)

        self.importer.add_choice(importer.action.APPLY)
        self.importer.run()
        self.assertEqual(self.lib.items().get().title, 'Applied Title 1')

    def test_apply_candidate_adds_album_path(self):
        self.assert_lib_dir_empty()

        self.importer.add_choice(importer.action.APPLY)
        self.importer.run()
        self.assert_file_in_lib(
            'Applied Artist', 'Applied Album', 'Applied Title 1.mp3'
        )

    def test_apply_with_move_deletes_import(self):
        config['import']['move'] = True

        import_file = os.path.join(self.import_dir, 'the_album', 'track_1.mp3')
        self.assertExists(import_file)

        self.importer.add_choice(importer.action.APPLY)
        self.importer.run()
        self.assertNotExists(import_file)

    def test_apply_with_delete_deletes_import(self):
        config['import']['delete'] = True

        import_file = os.path.join(self.import_dir, 'the_album', 'track_1.mp3')
        self.assertExists(import_file)

        self.importer.add_choice(importer.action.APPLY)
        self.importer.run()
        self.assertNotExists(import_file)

    def test_skip_does_not_add_track(self):
        self.importer.add_choice(importer.action.SKIP)
        self.importer.run()
        self.assertEqual(self.lib.items().get(), None)

    def test_skip_non_album_dirs(self):
        self.assertTrue(os.path.isdir(
            os.path.join(self.import_dir, 'the_album')))
        self.touch('cruft', dir=self.import_dir)
        self.importer.add_choice(importer.action.APPLY)
        self.importer.run()
        self.assertEqual(len(self.lib.albums()), 1)

    def test_unmatched_tracks_not_added(self):
        self._create_import_dir(2)
        self.matcher.matching = self.matcher.MISSING
        self.importer.add_choice(importer.action.APPLY)
        self.importer.run()
        self.assertEqual(len(self.lib.items()), 1)

    def test_empty_directory_warning(self):
        import_dir = os.path.join(self.temp_dir, 'empty')
        self.touch('non-audio', dir=import_dir)
        self._setup_import_session(import_dir=import_dir)
        with capture_log() as logs:
            self.importer.run()

        self.assertIn('No files imported from {0}'.format(import_dir), logs)

    def test_empty_directory_singleton_warning(self):
        import_dir = os.path.join(self.temp_dir, 'empty')
        self.touch('non-audio', dir=import_dir)
        self._setup_import_session(import_dir=import_dir, singletons=True)
        with capture_log() as logs:
            self.importer.run()

        self.assertIn('No files imported from {0}'.format(import_dir), logs)


class ImportTracksTest(_common.TestCase, ImportHelper):
    """Test TRACKS and APPLY choice.
    """
    def setUp(self):
        self.setup_beets()
        self._create_import_dir(1)
        self._setup_import_session()
        self.matcher = AutotagStub().install()

    def tearDown(self):
        self.teardown_beets()
        self.matcher.restore()

    def test_apply_tracks_adds_singleton_track(self):
        self.assertEqual(self.lib.items().get(), None)
        self.assertEqual(self.lib.albums().get(), None)

        self.importer.add_choice(importer.action.TRACKS)
        self.importer.add_choice(importer.action.APPLY)
        self.importer.add_choice(importer.action.APPLY)
        self.importer.run()
        self.assertEqual(self.lib.items().get().title, 'Applied Title 1')
        self.assertEqual(self.lib.albums().get(), None)

    def test_apply_tracks_adds_singleton_path(self):
        self.assert_lib_dir_empty()

        self.importer.add_choice(importer.action.TRACKS)
        self.importer.add_choice(importer.action.APPLY)
        self.importer.add_choice(importer.action.APPLY)
        self.importer.run()
        self.assert_file_in_lib('singletons', 'Applied Title 1.mp3')


class ImportCompilationTest(_common.TestCase, ImportHelper):
    """Test ASIS import of a folder containing tracks with different artists.
    """
    def setUp(self):
        self.setup_beets()
        self._create_import_dir(3)
        self._setup_import_session()
        self.matcher = AutotagStub().install()

    def tearDown(self):
        self.teardown_beets()
        self.matcher.restore()

    def test_asis_homogenous_sets_albumartist(self):
        self.importer.add_choice(importer.action.ASIS)
        self.importer.run()
        self.assertEqual(self.lib.albums().get().albumartist, 'Tag Artist')
        for item in self.lib.items():
            self.assertEqual(item.albumartist, 'Tag Artist')

    def test_asis_heterogenous_sets_various_albumartist(self):
        self.import_media[0].artist = 'Other Artist'
        self.import_media[0].save()
        self.import_media[1].artist = 'Another Artist'
        self.import_media[1].save()

        self.importer.add_choice(importer.action.ASIS)
        self.importer.run()
        self.assertEqual(self.lib.albums().get().albumartist,
                         'Various Artists')
        for item in self.lib.items():
            self.assertEqual(item.albumartist, 'Various Artists')

    def test_asis_heterogenous_sets_sompilation(self):
        self.import_media[0].artist = 'Other Artist'
        self.import_media[0].save()
        self.import_media[1].artist = 'Another Artist'
        self.import_media[1].save()

        self.importer.add_choice(importer.action.ASIS)
        self.importer.run()
        for item in self.lib.items():
            self.assertTrue(item.comp)

    def test_asis_sets_majority_albumartist(self):
        self.import_media[0].artist = 'Other Artist'
        self.import_media[0].save()
        self.import_media[1].artist = 'Other Artist'
        self.import_media[1].save()

        self.importer.add_choice(importer.action.ASIS)
        self.importer.run()
        self.assertEqual(self.lib.albums().get().albumartist, 'Other Artist')
        for item in self.lib.items():
            self.assertEqual(item.albumartist, 'Other Artist')

    def test_asis_albumartist_tag_sets_albumartist(self):
        self.import_media[0].artist = 'Other Artist'
        self.import_media[1].artist = 'Another Artist'
        for mediafile in self.import_media:
            mediafile.albumartist = 'Album Artist'
            mediafile.mb_albumartistid = 'Album Artist ID'
            mediafile.save()

        self.importer.add_choice(importer.action.ASIS)
        self.importer.run()
        self.assertEqual(self.lib.albums().get().albumartist, 'Album Artist')
        self.assertEqual(self.lib.albums().get().mb_albumartistid,
                         'Album Artist ID')
        for item in self.lib.items():
            self.assertEqual(item.albumartist, 'Album Artist')
            self.assertEqual(item.mb_albumartistid, 'Album Artist ID')


class ImportExistingTest(_common.TestCase, ImportHelper):
    """Test importing files that are already in the library directory.
    """
    def setUp(self):
        self.setup_beets()
        self._create_import_dir(1)
        self.matcher = AutotagStub().install()

        self._setup_import_session()
        self.setup_importer = self.importer
        self.setup_importer.default_choice = importer.action.APPLY

        self._setup_import_session(import_dir=self.libdir)

    def tearDown(self):
        self.teardown_beets()
        self.matcher.restore()

    def test_does_not_duplicate_item(self):
        self.setup_importer.run()
        self.assertEqual(len((self.lib.items())), 1)

        self.importer.add_choice(importer.action.APPLY)
        self.importer.run()
        self.assertEqual(len((self.lib.items())), 1)

    def test_does_not_duplicate_album(self):
        self.setup_importer.run()
        self.assertEqual(len((self.lib.albums())), 1)

        self.importer.add_choice(importer.action.APPLY)
        self.importer.run()
        self.assertEqual(len((self.lib.albums())), 1)

    def test_does_not_duplicate_singleton_track(self):
        self.setup_importer.add_choice(importer.action.TRACKS)
        self.setup_importer.add_choice(importer.action.APPLY)
        self.setup_importer.run()
        self.assertEqual(len((self.lib.items())), 1)

        self.importer.add_choice(importer.action.TRACKS)
        self.importer.add_choice(importer.action.APPLY)
        self.importer.run()
        self.assertEqual(len((self.lib.items())), 1)

    def test_asis_updates_metadata(self):
        self.setup_importer.run()
        medium = MediaFile(self.lib.items().get().path)
        medium.title = 'New Title'
        medium.save()

        self.importer.add_choice(importer.action.ASIS)
        self.importer.run()
        self.assertEqual(self.lib.items().get().title, 'New Title')

    def test_asis_updated_moves_file(self):
        self.setup_importer.run()
        medium = MediaFile(self.lib.items().get().path)
        medium.title = 'New Title'
        medium.save()

        old_path = os.path.join('Applied Artist', 'Applied Album',
                                'Applied Title 1.mp3')
        self.assert_file_in_lib(old_path)

        self.importer.add_choice(importer.action.ASIS)
        self.importer.run()
        self.assert_file_in_lib('Applied Artist', 'Applied Album',
                                'New Title.mp3')
        self.assert_file_not_in_lib(old_path)

    def test_asis_updated_without_copy_does_not_move_file(self):
        self.setup_importer.run()
        medium = MediaFile(self.lib.items().get().path)
        medium.title = 'New Title'
        medium.save()

        old_path = os.path.join('Applied Artist', 'Applied Album',
                                'Applied Title 1.mp3')
        self.assert_file_in_lib(old_path)

        config['import']['copy'] = False
        self.importer.add_choice(importer.action.ASIS)
        self.importer.run()
        self.assert_file_not_in_lib('Applied Artist', 'Applied Album',
                                    'New Title.mp3')
        self.assert_file_in_lib(old_path)

    def test_outside_file_is_copied(self):
        config['import']['copy'] = False
        self.setup_importer.run()
        self.assertEqual(self.lib.items().get().path,
                         self.import_media[0].path)

        config['import']['copy'] = True
        self._setup_import_session()
        self.importer.add_choice(importer.action.APPLY)
        self.importer.run()
        new_path = os.path.join('Applied Artist', 'Applied Album',
                                'Applied Title 1.mp3')

        self.assert_file_in_lib(new_path)
        self.assertEqual(self.lib.items().get().path,
                         os.path.join(self.libdir, new_path))

    def test_outside_file_is_moved(self):
        config['import']['copy'] = False
        self.setup_importer.run()
        self.assertEqual(self.lib.items().get().path,
                         self.import_media[0].path)

        self._setup_import_session(move=True)
        self.importer.add_choice(importer.action.APPLY)
        self.importer.run()
        self.assertNotExists(self.import_media[0].path)


class GroupAlbumsImportTest(_common.TestCase, ImportHelper):
    def setUp(self):
        self.setup_beets()
        self._create_import_dir(3)
        self.matcher = AutotagStub().install()
        self.matcher.matching = AutotagStub.NONE
        self._setup_import_session()

        # Split tracks into two albums and use both as-is
        self.importer.add_choice(importer.action.ALBUMS)
        self.importer.add_choice(importer.action.ASIS)
        self.importer.add_choice(importer.action.ASIS)

    def tearDown(self):
        self.teardown_beets()
        self.matcher.restore()

    def test_add_album_for_different_artist_and_different_album(self):
        self.import_media[0].artist = "Artist B"
        self.import_media[0].album = "Album B"
        self.import_media[0].save()

        self.importer.run()
        albums = set([album.album for album in self.lib.albums()])
        self.assertEqual(albums, set(['Album B', 'Tag Album']))

    def test_add_album_for_different_artist_and_same_albumartist(self):
        self.import_media[0].artist = "Artist B"
        self.import_media[0].albumartist = "Album Artist"
        self.import_media[0].save()
        self.import_media[1].artist = "Artist C"
        self.import_media[1].albumartist = "Album Artist"
        self.import_media[1].save()

        self.importer.run()
        artists = set([album.albumartist for album in self.lib.albums()])
        self.assertEqual(artists, set(['Album Artist', 'Tag Artist']))

    def test_add_album_for_same_artist_and_different_album(self):
        self.import_media[0].album = "Album B"
        self.import_media[0].save()

        self.importer.run()
        albums = set([album.album for album in self.lib.albums()])
        self.assertEqual(albums, set(['Album B', 'Tag Album']))

    def test_add_album_for_same_album_and_different_artist(self):
        self.import_media[0].artist = "Artist B"
        self.import_media[0].save()

        self.importer.run()
        artists = set([album.albumartist for album in self.lib.albums()])
        self.assertEqual(artists, set(['Artist B', 'Tag Artist']))

    def test_incremental(self):
        config['import']['incremental'] = True
        self.import_media[0].album = "Album B"
        self.import_media[0].save()

        self.importer.run()
        albums = set([album.album for album in self.lib.albums()])
        self.assertEqual(albums, set(['Album B', 'Tag Album']))


class GlobalGroupAlbumsImportTest(GroupAlbumsImportTest):

    def setUp(self):
        super(GlobalGroupAlbumsImportTest, self).setUp()
        self.importer.clear_choices()
        self.importer.default_choice = importer.action.ASIS
        config['import']['group_albums'] = True


class ChooseCandidateTest(_common.TestCase, ImportHelper):
    def setUp(self):
        self.setup_beets()
        self._create_import_dir(1)
        self._setup_import_session()
        self.matcher = AutotagStub().install()
        self.matcher.matching = AutotagStub.BAD

    def tearDown(self):
        self.teardown_beets()
        self.matcher.restore()

    def test_choose_first_candidate(self):
        self.importer.add_choice(1)
        self.importer.run()
        self.assertEqual(self.lib.albums().get().album, 'Applied Album M')

    def test_choose_second_candidate(self):
        self.importer.add_choice(2)
        self.importer.run()
        self.assertEqual(self.lib.albums().get().album, 'Applied Album MM')


class InferAlbumDataTest(_common.TestCase):
    def setUp(self):
        super(InferAlbumDataTest, self).setUp()

        i1 = _common.item()
        i2 = _common.item()
        i3 = _common.item()
        i1.title = 'first item'
        i2.title = 'second item'
        i3.title = 'third item'
        i1.comp = i2.comp = i3.comp = False
        i1.albumartist = i2.albumartist = i3.albumartist = ''
        i1.mb_albumartistid = i2.mb_albumartistid = i3.mb_albumartistid = ''
        self.items = [i1, i2, i3]

        self.task = importer.ImportTask(paths=['a path'], toppath='top path',
                                        items=self.items)

    def test_asis_homogenous_single_artist(self):
        self.task.set_choice(importer.action.ASIS)
        self.task.align_album_level_fields()
        self.assertFalse(self.items[0].comp)
        self.assertEqual(self.items[0].albumartist, self.items[2].artist)

    def test_asis_heterogenous_va(self):
        self.items[0].artist = 'another artist'
        self.items[1].artist = 'some other artist'
        self.task.set_choice(importer.action.ASIS)

        self.task.align_album_level_fields()

        self.assertTrue(self.items[0].comp)
        self.assertEqual(self.items[0].albumartist, 'Various Artists')

    def test_asis_comp_applied_to_all_items(self):
        self.items[0].artist = 'another artist'
        self.items[1].artist = 'some other artist'
        self.task.set_choice(importer.action.ASIS)

        self.task.align_album_level_fields()

        for item in self.items:
            self.assertTrue(item.comp)
            self.assertEqual(item.albumartist, 'Various Artists')

    def test_asis_majority_artist_single_artist(self):
        self.items[0].artist = 'another artist'
        self.task.set_choice(importer.action.ASIS)

        self.task.align_album_level_fields()

        self.assertFalse(self.items[0].comp)
        self.assertEqual(self.items[0].albumartist, self.items[2].artist)

    def test_asis_track_albumartist_override(self):
        self.items[0].artist = 'another artist'
        self.items[1].artist = 'some other artist'
        for item in self.items:
            item.albumartist = 'some album artist'
            item.mb_albumartistid = 'some album artist id'
        self.task.set_choice(importer.action.ASIS)

        self.task.align_album_level_fields()

        self.assertEqual(self.items[0].albumartist,
                         'some album artist')
        self.assertEqual(self.items[0].mb_albumartistid,
                         'some album artist id')

    def test_apply_gets_artist_and_id(self):
        self.task.set_choice(AlbumMatch(0, None, {}, set(), set()))  # APPLY

        self.task.align_album_level_fields()

        self.assertEqual(self.items[0].albumartist, self.items[0].artist)
        self.assertEqual(self.items[0].mb_albumartistid,
                         self.items[0].mb_artistid)

    def test_apply_lets_album_values_override(self):
        for item in self.items:
            item.albumartist = 'some album artist'
            item.mb_albumartistid = 'some album artist id'
        self.task.set_choice(AlbumMatch(0, None, {}, set(), set()))  # APPLY

        self.task.align_album_level_fields()

        self.assertEqual(self.items[0].albumartist,
                         'some album artist')
        self.assertEqual(self.items[0].mb_albumartistid,
                         'some album artist id')

    def test_small_single_artist_album(self):
        self.items = [self.items[0]]
        self.task.items = self.items
        self.task.set_choice(importer.action.ASIS)
        self.task.align_album_level_fields()
        self.assertFalse(self.items[0].comp)


def test_album_info():
    """Create an AlbumInfo object for testing.
    """
    track_info = TrackInfo(
        title=u'new title',
        track_id=u'trackid',
    )
    album_info = AlbumInfo(
        artist=u'artist',
        album=u'album',
        tracks=[track_info],
        album_id=u'albumid',
        artist_id=u'artistid',
    )
    return album_info


class ImportDuplicateAlbumTest(unittest.TestCase, TestHelper):

    def setUp(self):
        self.setup_beets()

        # Original album
        self.add_album_fixture(albumartist=u'artist', album=u'album')

        # Create duplicate through autotagger
        self.match_album_patcher = patch('beets.autotag.mb.match_album')
        self.match_album = self.match_album_patcher.start()
        self.match_album.return_value = iter([test_album_info()])

        # Create import session
        self.importer = self.create_importer()
        config['import']['autotag'] = True

    def tearDown(self):
        self.match_album_patcher.stop()
        self.teardown_beets()

    def test_remove_duplicate_album(self):
        item = self.lib.items().get()
        self.assertEqual(item.title, u't\xeftle 0')
        self.assertTrue(os.path.isfile(item.path))

        self.importer.default_resolution = self.importer.Resolution.REMOVE
        self.importer.run()

        self.assertFalse(os.path.isfile(item.path))
        self.assertEqual(len(self.lib.albums()), 1)
        self.assertEqual(len(self.lib.items()), 1)
        item = self.lib.items().get()
        self.assertEqual(item.title, u'new title')

    def test_no_autotag_keeps_duplicate_album(self):
        config['import']['autotag'] = False
        item = self.lib.items().get()
        self.assertEqual(item.title, u't\xeftle 0')
        self.assertTrue(os.path.isfile(item.path))

        # Imported item has the same artist and album as the one in the
        # library.
        import_file = os.path.join(self.importer.paths[0],
                                   'album 0', 'track 0.mp3')
        import_file = MediaFile(import_file)
        import_file.artist = item['artist']
        import_file.albumartist = item['artist']
        import_file.album = item['album']
        import_file.title = 'new title'

        self.importer.default_resolution = self.importer.Resolution.REMOVE
        self.importer.run()

        self.assertTrue(os.path.isfile(item.path))
        self.assertEqual(len(self.lib.albums()), 2)
        self.assertEqual(len(self.lib.items()), 2)

    def test_keep_duplicate_album(self):
        self.importer.default_resolution = self.importer.Resolution.KEEPBOTH
        self.importer.run()

        self.assertEqual(len(self.lib.albums()), 2)
        self.assertEqual(len(self.lib.items()), 2)

    def test_skip_duplicate_album(self):
        item = self.lib.items().get()
        self.assertEqual(item.title, u't\xeftle 0')

        self.importer.default_resolution = self.importer.Resolution.SKIP
        self.importer.run()

        self.assertEqual(len(self.lib.albums()), 1)
        self.assertEqual(len(self.lib.items()), 1)
        item = self.lib.items().get()
        self.assertEqual(item.title, u't\xeftle 0')

    def test_twice_in_import_dir(self):
        self.skipTest('write me')

    def add_album_fixture(self, **kwargs):
        # TODO move this into upstream
        album = super(ImportDuplicateAlbumTest, self).add_album_fixture()
        album.update(kwargs)
        album.store()
        return album


class ImportDuplicateSingletonTest(unittest.TestCase, TestHelper):

    def setUp(self):
        self.setup_beets()

        # Original file in library
        self.add_item_fixture(artist=u'artist', title=u'title',
                              mb_trackid='old trackid')

        # Create duplicate through autotagger
        self.match_track_patcher = patch('beets.autotag.mb.match_track')
        self.match_track = self.match_track_patcher.start()
        track_info = TrackInfo(
            artist=u'artist',
            title=u'title',
            track_id=u'new trackid',
        )
        self.match_track.return_value = iter([track_info])

        # Import session
        self.importer = self.create_importer()
        config['import']['autotag'] = True
        config['import']['singletons'] = True

    def tearDown(self):
        self.match_track_patcher.stop()
        self.teardown_beets()

    def test_remove_duplicate(self):
        item = self.lib.items().get()
        self.assertEqual(item.mb_trackid, u'old trackid')
        self.assertTrue(os.path.isfile(item.path))

        self.importer.default_resolution = self.importer.Resolution.REMOVE
        self.importer.run()

        self.assertFalse(os.path.isfile(item.path))
        self.assertEqual(len(self.lib.items()), 1)
        item = self.lib.items().get()
        self.assertEqual(item.mb_trackid, u'new trackid')

    def test_keep_duplicate(self):
        self.assertEqual(len(self.lib.items()), 1)

        self.importer.default_resolution = self.importer.Resolution.KEEPBOTH
        self.importer.run()

        self.assertEqual(len(self.lib.items()), 2)

    def test_skip_duplicate(self):
        item = self.lib.items().get()
        self.assertEqual(item.mb_trackid, u'old trackid')

        self.importer.default_resolution = self.importer.Resolution.SKIP
        self.importer.run()

        self.assertEqual(len(self.lib.items()), 1)
        item = self.lib.items().get()
        self.assertEqual(item.mb_trackid, u'old trackid')

    def test_twice_in_import_dir(self):
        self.skipTest('write me')

    def add_item_fixture(self, **kwargs):
        # Move this to TestHelper
        item = self.add_item_fixtures()[0]
        item.update(kwargs)
        item.store()
        return item


class TagLogTest(_common.TestCase):
    def test_tag_log_line(self):
        sio = StringIO.StringIO()
        session = _common.import_session(logfile=sio)
        session.tag_log('status', 'path')
        assert 'status path' in sio.getvalue()

    def test_tag_log_unicode(self):
        sio = StringIO.StringIO()
        session = _common.import_session(logfile=sio)
        session.tag_log('status', 'caf\xc3\xa9')
        assert 'status caf' in sio.getvalue()


class ResumeImportTest(unittest.TestCase, TestHelper):

    def setUp(self):
        self.setup_beets()

    def tearDown(self):
        self.teardown_beets()

    @patch('beets.plugins.send')
    def test_resume_album(self, plugins_send):
        self.importer = self.create_importer(album_count=2)
        self.config['import']['resume'] = True

        # Aborts import after one album. This also ensures that we skip
        # the first album in the second try.
        def raise_exception(event, **kwargs):
            if event == 'album_imported':
                raise importer.ImportAbort
        plugins_send.side_effect = raise_exception

        self.importer.run()
        self.assertEqual(len(self.lib.albums()), 1)
        self.assertIsNotNone(self.lib.albums('album:album 0').get())

        self.importer.run()
        self.assertEqual(len(self.lib.albums()), 2)
        self.assertIsNotNone(self.lib.albums('album:album 1').get())

    @patch('beets.plugins.send')
    def test_resume_singleton(self, plugins_send):
        self.importer = self.create_importer(item_count=2)
        self.config['import']['resume'] = True
        self.config['import']['singletons'] = True

        # Aborts import after one track. This also ensures that we skip
        # the first album in the second try.
        def raise_exception(event, **kwargs):
            if event == 'item_imported':
                raise importer.ImportAbort
        plugins_send.side_effect = raise_exception

        self.importer.run()
        self.assertEqual(len(self.lib.items()), 1)
        self.assertIsNotNone(self.lib.items('title:track 0').get())

        self.importer.run()
        self.assertEqual(len(self.lib.items()), 2)
        self.assertIsNotNone(self.lib.items('title:track 1').get())


class IncrementalImportTest(unittest.TestCase, TestHelper):

    def setUp(self):
        self.setup_beets()
        self.config['import']['incremental'] = True

    def tearDown(self):
        self.teardown_beets()

    def test_incremental_album(self):
        importer = self.create_importer(album_count=1)
        importer.run()

        # Change album name so the original file would be imported again
        # if incremental was off.
        album = self.lib.albums().get()
        album['album'] = 'edited album'
        album.store()

        importer = self.create_importer(album_count=1)
        importer.run()
        self.assertEqual(len(self.lib.albums()), 2)

    def test_incremental_item(self):
        self.config['import']['singletons'] = True
        importer = self.create_importer(item_count=1)
        importer.run()

        # Change track name so the original file would be imported again
        # if incremental was off.
        item = self.lib.items().get()
        item['artist'] = 'edited artist'
        item.store()

        importer = self.create_importer(item_count=1)
        importer.run()
        self.assertEqual(len(self.lib.items()), 2)

    def test_invalid_state_file(self):
        importer = self.create_importer()
        with open(self.config['statefile'].as_filename(), 'w') as f:
            f.write('000')
        importer.run()
        self.assertEqual(len(self.lib.albums()), 1)


def _mkmp3(path):
    shutil.copyfile(os.path.join(_common.RSRC, 'min.mp3'), path)


class AlbumsInDirTest(_common.TestCase):
    def setUp(self):
        super(AlbumsInDirTest, self).setUp()

        # create a directory structure for testing
        self.base = os.path.abspath(os.path.join(self.temp_dir, 'tempdir'))
        os.mkdir(self.base)

        os.mkdir(os.path.join(self.base, 'album1'))
        os.mkdir(os.path.join(self.base, 'album2'))
        os.mkdir(os.path.join(self.base, 'more'))
        os.mkdir(os.path.join(self.base, 'more', 'album3'))
        os.mkdir(os.path.join(self.base, 'more', 'album4'))

        _mkmp3(os.path.join(self.base, 'album1', 'album1song1.mp3'))
        _mkmp3(os.path.join(self.base, 'album1', 'album1song2.mp3'))
        _mkmp3(os.path.join(self.base, 'album2', 'album2song.mp3'))
        _mkmp3(os.path.join(self.base, 'more', 'album3', 'album3song.mp3'))
        _mkmp3(os.path.join(self.base, 'more', 'album4', 'album4song.mp3'))

    def test_finds_all_albums(self):
        albums = list(albums_in_dir(self.base))
        self.assertEqual(len(albums), 4)

    def test_separates_contents(self):
        found = []
        for _, album in albums_in_dir(self.base):
            found.append(re.search(r'album(.)song', album[0]).group(1))
        self.assertTrue('1' in found)
        self.assertTrue('2' in found)
        self.assertTrue('3' in found)
        self.assertTrue('4' in found)

    def test_finds_multiple_songs(self):
        for _, album in albums_in_dir(self.base):
            n = re.search(r'album(.)song', album[0]).group(1)
            if n == '1':
                self.assertEqual(len(album), 2)
            else:
                self.assertEqual(len(album), 1)


class MultiDiscAlbumsInDirTest(_common.TestCase):
    def setUp(self):
        super(MultiDiscAlbumsInDirTest, self).setUp()

        self.base = os.path.abspath(os.path.join(self.temp_dir, 'tempdir'))
        os.mkdir(self.base)

        self.dirs = [
            # Nested album, multiple subdirs.
            # Also, false positive marker in root dir, and subtitle for disc 3.
            os.path.join(self.base, 'ABCD1234'),
            os.path.join(self.base, 'ABCD1234', 'cd 1'),
            os.path.join(self.base, 'ABCD1234', 'cd 3 - bonus'),

            # Nested album, single subdir.
            # Also, punctuation between marker and disc number.
            os.path.join(self.base, 'album'),
            os.path.join(self.base, 'album', 'cd _ 1'),

            # Flattened album, case typo.
            # Also, false positive marker in parent dir.
            os.path.join(self.base, 'artist [CD5]'),
            os.path.join(self.base, 'artist [CD5]', 'CAT disc 1'),
            os.path.join(self.base, 'artist [CD5]', 'CAt disc 2'),

            # Single disc album, sorted between CAT discs.
            os.path.join(self.base, 'artist [CD5]', 'CATS'),
        ]
        self.files = [
            os.path.join(self.base, 'ABCD1234', 'cd 1', 'song1.mp3'),
            os.path.join(self.base, 'ABCD1234', 'cd 3 - bonus', 'song2.mp3'),
            os.path.join(self.base, 'ABCD1234', 'cd 3 - bonus', 'song3.mp3'),
            os.path.join(self.base, 'album', 'cd _ 1', 'song4.mp3'),
            os.path.join(self.base, 'artist [CD5]', 'CAT disc 1', 'song5.mp3'),
            os.path.join(self.base, 'artist [CD5]', 'CAt disc 2', 'song6.mp3'),
            os.path.join(self.base, 'artist [CD5]', 'CATS', 'song7.mp3'),
        ]

        for path in self.dirs:
            os.mkdir(path)
        for path in self.files:
            _mkmp3(path)

    def test_coalesce_nested_album_multiple_subdirs(self):
        albums = list(albums_in_dir(self.base))
        self.assertEquals(len(albums), 4)
        root, items = albums[0]
        self.assertEquals(root, self.dirs[0:3])
        self.assertEquals(len(items), 3)

    def test_coalesce_nested_album_single_subdir(self):
        albums = list(albums_in_dir(self.base))
        root, items = albums[1]
        self.assertEquals(root, self.dirs[3:5])
        self.assertEquals(len(items), 1)

    def test_coalesce_flattened_album_case_typo(self):
        albums = list(albums_in_dir(self.base))
        root, items = albums[2]
        self.assertEquals(root, self.dirs[6:8])
        self.assertEquals(len(items), 2)

    def test_single_disc_album(self):
        albums = list(albums_in_dir(self.base))
        root, items = albums[3]
        self.assertEquals(root, self.dirs[8:])
        self.assertEquals(len(items), 1)

    def test_do_not_yield_empty_album(self):
        # Remove all the MP3s.
        for path in self.files:
            os.remove(path)
        albums = list(albums_in_dir(self.base))
        self.assertEquals(len(albums), 0)


class ReimportTest(unittest.TestCase, ImportHelper):
    """Test "re-imports", in which the autotagging machinery is used for
    music that's already in the library.

    This works by importing new database entries for the same files and
    replacing the old data with the new data. We also copy over flexible
    attributes and the added date.
    """

    def setUp(self):
        self.setup_beets()

        # The existing album.
        album = self.add_album_fixture()
        album.added = 4242.0
        album.foo = u'bar'  # Some flexible attribute.
        album.store()
        item = album.items().get()
        item.baz = u'qux'
        item.added = 4747.0
        item.store()

        # Set up an import pipeline with a "good" match.
        self.matcher = AutotagStub().install()
        self.matcher.matching = AutotagStub.GOOD

    def tearDown(self):
        self.teardown_beets()
        self.matcher.restore()

    def _setup_session(self, singletons=False):
        self._setup_import_session(self._album().path, singletons=singletons)
        self.importer.add_choice(importer.action.APPLY)

    def _album(self):
        return self.lib.albums().get()

    def _item(self):
        return self.lib.items().get()

    def test_reimported_album_gets_new_metadata(self):
        self._setup_session()
        self.assertEqual(self._album().album, u'\xe4lbum')
        self.importer.run()
        self.assertEqual(self._album().album, u'the album')

    def test_reimported_album_preserves_flexattr(self):
        self._setup_session()
        self.importer.run()
        self.assertEqual(self._album().foo, u'bar')

    def test_reimported_album_preserves_added(self):
        self._setup_session()
        self.importer.run()
        self.assertEqual(self._album().added, 4242.0)

    def test_reimported_album_preserves_item_flexattr(self):
        self._setup_session()
        self.importer.run()
        self.assertEqual(self._item().baz, u'qux')

    def test_reimported_album_preserves_item_added(self):
        self._setup_session()
        self.importer.run()
        self.assertEqual(self._item().added, 4747.0)

    def test_reimported_item_gets_new_metadata(self):
        self._setup_session(True)
        self.assertEqual(self._item().title, u't\xeftle 0')
        self.importer.run()
        self.assertEqual(self._item().title, u'full')

    def test_reimported_item_preserves_flexattr(self):
        self._setup_session(True)
        self.importer.run()
        self.assertEqual(self._item().baz, u'qux')

    def test_reimported_item_preserves_added(self):
        self._setup_session(True)
        self.importer.run()
        self.assertEqual(self._item().added, 4747.0)


class ImportPretendTest(_common.TestCase, ImportHelper):
    """ Test the pretend commandline option
    """

    def __init__(self, method_name='runTest'):
        super(ImportPretendTest, self).__init__(method_name)
        self.matcher = None

    def setUp(self):
        super(ImportPretendTest, self).setUp()
        self.setup_beets()
        self.__create_import_dir()
        self.__create_empty_import_dir()
        self._setup_import_session()
        config['import']['pretend'] = True
        self.matcher = AutotagStub().install()
        self.io.install()

    def tearDown(self):
        self.teardown_beets()
        self.matcher.restore()

    def __create_import_dir(self):
        self._create_import_dir(1)
        resource_path = os.path.join(_common.RSRC, u'empty.mp3')
        single_path = os.path.join(self.import_dir, u'track_2.mp3')
        shutil.copy(resource_path, single_path)
        self.import_paths = [
            os.path.join(self.import_dir, u'the_album'),
            single_path
        ]
        self.import_files = [
            displayable_path(
                os.path.join(self.import_paths[0], u'track_1.mp3')),
            displayable_path(single_path)
        ]

    def __create_empty_import_dir(self):
        path = os.path.join(self.temp_dir, 'empty')
        os.makedirs(path)
        self.empty_path = path

    def __run(self, import_paths, singletons=True):
        self._setup_import_session(singletons=singletons)
        self.importer.paths = import_paths

        with capture_log() as logs:
            self.importer.run()

        logs = [line for line in logs if not line.startswith('Sending event:')]

        self.assertEqual(len(self.lib.items()), 0)
        self.assertEqual(len(self.lib.albums()), 0)

<<<<<<< HEAD
        self.assertEqual(len(logs), 2)
        self.assertEqual(logs[0], os.path.join(import_files[0],
                                               u'track_1.mp3'))
        self.assertEqual(logs[1], import_files[1])
=======
        return logs
>>>>>>> 405726ba

    def test_import_singletons_pretend(self):
        logs = self.__run(self.import_paths)

        self.assertEqual(logs, [
            'Singleton: %s' % self.import_files[0],
            'Singleton: %s' % self.import_paths[1]])

    def test_import_album_pretend(self):
        logs = self.__run(self.import_paths, singletons=False)

<<<<<<< HEAD
        logs = [line for line in logs if not line.startswith('Sending event:')]

        self.assertEqual(len(self.lib.items()), 0)
        self.assertEqual(len(self.lib.albums()), 0)

        self.assertEqual(len(logs), 1)
        self.assertEqual(logs[0], 'No files imported from {0}'
                                  .format(displayable_path(path)))
=======
        self.assertEqual(logs, [
            'Album %s' % displayable_path(self.import_paths[0]),
            '  %s' % self.import_files[0],
            'Album %s' % displayable_path(self.import_paths[1]),
            '  %s' % self.import_paths[1]])

    def test_import_pretend_empty(self):
        logs = self.__run([self.empty_path])

        self.assertEqual(logs, ['No files imported from {0}'
                         .format(displayable_path(self.empty_path))])
>>>>>>> 405726ba


def suite():
    return unittest.TestLoader().loadTestsFromName(__name__)

if __name__ == '__main__':
    unittest.main(defaultTest='suite')<|MERGE_RESOLUTION|>--- conflicted
+++ resolved
@@ -1585,14 +1585,7 @@
         self.assertEqual(len(self.lib.items()), 0)
         self.assertEqual(len(self.lib.albums()), 0)
 
-<<<<<<< HEAD
-        self.assertEqual(len(logs), 2)
-        self.assertEqual(logs[0], os.path.join(import_files[0],
-                                               u'track_1.mp3'))
-        self.assertEqual(logs[1], import_files[1])
-=======
         return logs
->>>>>>> 405726ba
 
     def test_import_singletons_pretend(self):
         logs = self.__run(self.import_paths)
@@ -1604,16 +1597,6 @@
     def test_import_album_pretend(self):
         logs = self.__run(self.import_paths, singletons=False)
 
-<<<<<<< HEAD
-        logs = [line for line in logs if not line.startswith('Sending event:')]
-
-        self.assertEqual(len(self.lib.items()), 0)
-        self.assertEqual(len(self.lib.albums()), 0)
-
-        self.assertEqual(len(logs), 1)
-        self.assertEqual(logs[0], 'No files imported from {0}'
-                                  .format(displayable_path(path)))
-=======
         self.assertEqual(logs, [
             'Album %s' % displayable_path(self.import_paths[0]),
             '  %s' % self.import_files[0],
@@ -1625,7 +1608,6 @@
 
         self.assertEqual(logs, ['No files imported from {0}'
                          .format(displayable_path(self.empty_path))])
->>>>>>> 405726ba
 
 
 def suite():
