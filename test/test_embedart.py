# This file is part of beets.
# Copyright 2016, Thomas Scholtes.
#
# Permission is hereby granted, free of charge, to any person obtaining
# a copy of this software and associated documentation files (the
# "Software"), to deal in the Software without restriction, including
# without limitation the rights to use, copy, modify, merge, publish,
# distribute, sublicense, and/or sell copies of the Software, and to
# permit persons to whom the Software is furnished to do so, subject to
# the following conditions:
#
# The above copyright notice and this permission notice shall be
# included in all copies or substantial portions of the Software.


import os.path
import shutil
from unittest.mock import patch, MagicMock
import tempfile
import unittest

from test import _common
from test.helper import TestHelper
from test.test_art_resize import DummyIMBackend

from mediafile import MediaFile
from beets import config, logging, ui
from beets.util import syspath, displayable_path
from beets.util.artresizer import ArtResizer
from beets import art
from test.test_art import FetchImageHelper


def require_artresizer_compare(test):

    def wrapper(*args, **kwargs):
        if not ArtResizer.shared.can_compare:
            raise unittest.SkipTest("compare not available")
        else:
            return test(*args, **kwargs)

    wrapper.__name__ = test.__name__
    return wrapper


class EmbedartCliTest(TestHelper, FetchImageHelper):

    small_artpath = os.path.join(_common.RSRC, b'image-2x3.jpg')
    abbey_artpath = os.path.join(_common.RSRC, b'abbey.jpg')
    abbey_similarpath = os.path.join(_common.RSRC, b'abbey-similar.jpg')
    abbey_differentpath = os.path.join(_common.RSRC, b'abbey-different.jpg')

    def setUp(self):
        super().setUp()
        self.io.install()
        self.setup_beets()  # Converter is threaded
        self.load_plugins('embedart')

    def _setup_data(self, artpath=None):
        if not artpath:
            artpath = self.small_artpath
        with open(syspath(artpath), 'rb') as f:
            self.image_data = f.read()

    def tearDown(self):
        self.unload_plugins()
        self.teardown_beets()

    def test_embed_art_from_file_with_yes_input(self):
        self._setup_data()
        album = self.add_album_fixture()
        item = album.items()[0]
        self.io.addinput('y')
        self.run_command('embedart', '-f', self.small_artpath)
        mediafile = MediaFile(syspath(item.path))
        self.assertEqual(mediafile.images[0].data, self.image_data)

    def test_embed_art_from_file_with_no_input(self):
        self._setup_data()
        album = self.add_album_fixture()
        item = album.items()[0]
        self.io.addinput('n')
        self.run_command('embedart', '-f', self.small_artpath)
        mediafile = MediaFile(syspath(item.path))
        # make sure that images array is empty (nothing embedded)
        self.assertFalse(mediafile.images)

    def test_embed_art_from_file(self):
        self._setup_data()
        album = self.add_album_fixture()
        item = album.items()[0]
        self.run_command('embedart', '-y', '-f', self.small_artpath)
        mediafile = MediaFile(syspath(item.path))
        self.assertEqual(mediafile.images[0].data, self.image_data)

    def test_embed_art_from_album(self):
        self._setup_data()
        album = self.add_album_fixture()
        item = album.items()[0]
        album.artpath = self.small_artpath
        album.store()
        self.run_command('embedart', '-y')
        mediafile = MediaFile(syspath(item.path))
        self.assertEqual(mediafile.images[0].data, self.image_data)

    def test_embed_art_remove_art_file(self):
        self._setup_data()
        album = self.add_album_fixture()

        logging.getLogger('beets.embedart').setLevel(logging.DEBUG)

        handle, tmp_path = tempfile.mkstemp()
        os.write(handle, self.image_data)
        os.close(handle)

        album.artpath = tmp_path
        album.store()

        config['embedart']['remove_art_file'] = True
        self.run_command('embedart', '-y')

        if os.path.isfile(tmp_path):
            os.remove(tmp_path)
            self.fail(f'Artwork file {tmp_path} was not deleted')

    def test_art_file_missing(self):
        self.add_album_fixture()
        logging.getLogger('beets.embedart').setLevel(logging.DEBUG)
        with self.assertRaises(ui.UserError):
            self.run_command('embedart', '-y', '-f', '/doesnotexist')

    def test_embed_non_image_file(self):
        album = self.add_album_fixture()
        logging.getLogger('beets.embedart').setLevel(logging.DEBUG)

        handle, tmp_path = tempfile.mkstemp()
        os.write(handle, b'I am not an image.')
        os.close(handle)

        try:
            self.run_command('embedart', '-y', '-f', tmp_path)
        finally:
            os.remove(tmp_path)

        mediafile = MediaFile(syspath(album.items()[0].path))
        self.assertFalse(mediafile.images)  # No image added.

    @require_artresizer_compare
    def test_reject_different_art(self):
        self._setup_data(self.abbey_artpath)
        album = self.add_album_fixture()
        item = album.items()[0]
        self.run_command('embedart', '-y', '-f', self.abbey_artpath)
        config['embedart']['compare_threshold'] = 20
        self.run_command('embedart', '-y', '-f', self.abbey_differentpath)
        mediafile = MediaFile(syspath(item.path))

        self.assertEqual(mediafile.images[0].data, self.image_data,
                         'Image written is not {}'.format(
                         displayable_path(self.abbey_artpath)))

    @require_artresizer_compare
    def test_accept_similar_art(self):
        self._setup_data(self.abbey_similarpath)
        album = self.add_album_fixture()
        item = album.items()[0]
        self.run_command('embedart', '-y', '-f', self.abbey_artpath)
        config['embedart']['compare_threshold'] = 20
        self.run_command('embedart', '-y', '-f', self.abbey_similarpath)
        mediafile = MediaFile(syspath(item.path))

        self.assertEqual(mediafile.images[0].data, self.image_data,
                         'Image written is not {}'.format(
                         displayable_path(self.abbey_similarpath)))

    def test_non_ascii_album_path(self):
        resource_path = os.path.join(_common.RSRC, b'image.mp3')
        album = self.add_album_fixture()
        trackpath = album.items()[0].path
        albumpath = album.path
        shutil.copy(syspath(resource_path), syspath(trackpath))

        self.run_command('extractart', '-n', 'extracted')

        self.assertExists(os.path.join(albumpath, b'extracted.png'))

    def test_extracted_extension(self):
        resource_path = os.path.join(_common.RSRC, b'image-jpeg.mp3')
        album = self.add_album_fixture()
        trackpath = album.items()[0].path
        albumpath = album.path
        shutil.copy(syspath(resource_path), syspath(trackpath))

        self.run_command('extractart', '-n', 'extracted')

        self.assertExists(os.path.join(albumpath, b'extracted.jpg'))

    def test_clear_art_with_yes_input(self):
        self._setup_data()
        album = self.add_album_fixture()
        item = album.items()[0]
        self.io.addinput('y')
        self.run_command('embedart', '-f', self.small_artpath)
        self.io.addinput('y')
        self.run_command('clearart')
        mediafile = MediaFile(syspath(item.path))
        self.assertFalse(mediafile.images)

    def test_clear_art_with_no_input(self):
        self._setup_data()
        album = self.add_album_fixture()
        item = album.items()[0]
        self.io.addinput('y')
        self.run_command('embedart', '-f', self.small_artpath)
        self.io.addinput('n')
        self.run_command('clearart')
        mediafile = MediaFile(syspath(item.path))
        self.assertEqual(mediafile.images[0].data, self.image_data)

    def test_embed_art_from_url_with_yes_input(self):
        self._setup_data()
        album = self.add_album_fixture()
        item = album.items()[0]
        self.mock_response('http://example.com/test.jpg', 'image/jpeg')
        self.io.addinput('y')
        self.run_command('embedart', '-u', 'http://example.com/test.jpg')
        mediafile = MediaFile(syspath(item.path))
        self.assertEqual(
            mediafile.images[0].data,
            self.IMAGEHEADER.get('image/jpeg').ljust(32, b'\x00')
        )

    def test_embed_art_from_url_png(self):
        self._setup_data()
        album = self.add_album_fixture()
        item = album.items()[0]
        self.mock_response('http://example.com/test.png', 'image/png')
        self.run_command('embedart', '-y', '-u', 'http://example.com/test.png')
        mediafile = MediaFile(syspath(item.path))
        self.assertEqual(
            mediafile.images[0].data,
            self.IMAGEHEADER.get('image/png').ljust(32, b'\x00')
        )

    def test_embed_art_from_url_not_image(self):
        self._setup_data()
        album = self.add_album_fixture()
        item = album.items()[0]
        self.mock_response('http://example.com/test.html', 'text/html')
<<<<<<< HEAD
        self.run_command(
            'embedart', '-y', '-u', 'http://example.com/test.html'
        )
=======
        self.run_command('embedart', '-y', '-u',
                         'http://example.com/test.html')
>>>>>>> 2bcf16b1
        mediafile = MediaFile(syspath(item.path))
        self.assertFalse(mediafile.images)


class DummyArtResizer(ArtResizer):
    """An `ArtResizer` which pretends that ImageMagick is available, and has
    a sufficiently recent version to support image comparison.
    """
    def __init__(self):
        self.local_method = DummyIMBackend()


@patch('beets.util.artresizer.subprocess')
@patch('beets.art.extract')
class ArtSimilarityTest(unittest.TestCase):
    def setUp(self):
        self.item = _common.item()
        self.log = logging.getLogger('beets.embedart')
        self.artresizer = DummyArtResizer()

    def _similarity(self, threshold):
        return art.check_art_similarity(
            self.log,
            self.item,
            b'path',
            threshold,
            artresizer=self.artresizer,
        )

    def _popen(self, status=0, stdout="", stderr=""):
        """Create a mock `Popen` object."""
        popen = MagicMock(returncode=status)
        popen.communicate.return_value = stdout, stderr
        return popen

    def _mock_popens(self, mock_extract, mock_subprocess, compare_status=0,
                     compare_stdout="", compare_stderr="", convert_status=0):
        mock_extract.return_value = b'extracted_path'
        mock_subprocess.Popen.side_effect = [
            # The `convert` call.
            self._popen(convert_status),
            # The `compare` call.
            self._popen(compare_status, compare_stdout, compare_stderr),
        ]

    def test_compare_success_similar(self, mock_extract, mock_subprocess):
        self._mock_popens(mock_extract, mock_subprocess, 0, "10", "err")
        self.assertTrue(self._similarity(20))

    def test_compare_success_different(self, mock_extract, mock_subprocess):
        self._mock_popens(mock_extract, mock_subprocess, 0, "10", "err")
        self.assertFalse(self._similarity(5))

    def test_compare_status1_similar(self, mock_extract, mock_subprocess):
        self._mock_popens(mock_extract, mock_subprocess, 1, "out", "10")
        self.assertTrue(self._similarity(20))

    def test_compare_status1_different(self, mock_extract, mock_subprocess):
        self._mock_popens(mock_extract, mock_subprocess, 1, "out", "10")
        self.assertFalse(self._similarity(5))

    def test_compare_failed(self, mock_extract, mock_subprocess):
        self._mock_popens(mock_extract, mock_subprocess, 2, "out", "10")
        self.assertIsNone(self._similarity(20))

    def test_compare_parsing_error(self, mock_extract, mock_subprocess):
        self._mock_popens(mock_extract, mock_subprocess, 0, "foo", "bar")
        self.assertIsNone(self._similarity(20))

    def test_compare_parsing_error_and_failure(self, mock_extract,
                                               mock_subprocess):
        self._mock_popens(mock_extract, mock_subprocess, 1, "foo", "bar")
        self.assertIsNone(self._similarity(20))

    def test_convert_failure(self, mock_extract, mock_subprocess):
        self._mock_popens(mock_extract, mock_subprocess, convert_status=1)
        self.assertIsNone(self._similarity(20))


def suite():
    return unittest.TestLoader().loadTestsFromName(__name__)

if __name__ == '__main__':
    unittest.main(defaultTest='suite')<|MERGE_RESOLUTION|>--- conflicted
+++ resolved
@@ -247,14 +247,8 @@
         album = self.add_album_fixture()
         item = album.items()[0]
         self.mock_response('http://example.com/test.html', 'text/html')
-<<<<<<< HEAD
-        self.run_command(
-            'embedart', '-y', '-u', 'http://example.com/test.html'
-        )
-=======
         self.run_command('embedart', '-y', '-u',
                          'http://example.com/test.html')
->>>>>>> 2bcf16b1
         mediafile = MediaFile(syspath(item.path))
         self.assertFalse(mediafile.images)
 
