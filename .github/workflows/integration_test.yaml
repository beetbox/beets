--- conflicted
+++ resolved
@@ -27,11 +27,10 @@
         run: |
           tox -e int
 
-<<<<<<< HEAD
       - name: Check external links in docs
         run: |
           tox -e links
-=======
+
       - name: Notify on failure
         if: ${{ failure() }}
         env:
@@ -47,5 +46,4 @@
             -d "type=stream" \
             -d "to=github" \
             -d "subject=${GITHUB_WORKFLOW} - $(date -u +%Y-%m-%d)" \
-            -d "content=[${GITHUB_WORKFLOW}#${GITHUB_RUN_NUMBER}](${GITHUB_SERVER_URL}/${GITHUB_REPOSITORY}/actions/runs/${GITHUB_RUN_ID}) failed."
->>>>>>> 20713a2a
+            -d "content=[${GITHUB_WORKFLOW}#${GITHUB_RUN_NUMBER}](${GITHUB_SERVER_URL}/${GITHUB_REPOSITORY}/actions/runs/${GITHUB_RUN_ID}) failed."