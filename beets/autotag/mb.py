--- conflicted
+++ resolved
@@ -268,18 +268,10 @@
     if arranger:
         info.arranger = u', '.join(arranger)
 
-<<<<<<< HEAD
-    # supplementary tags provided by plugins
-    extra_trackdatas = plugins.send('extracting_trackdata', info=recording)
-    for extra_trackdata in extra_trackdatas:
-        for key in extra_trackdata:
-            info[key] = extra_trackdata[key]
-=======
     # Supplementary fields provided by plugins
     extra_trackdatas = plugins.send('mb_track_extract', data=recording)
     for extra_trackdata in extra_trackdatas:
         info.update(extra_trackdata)
->>>>>>> c0af1553
 
     info.decode()
     return info
@@ -469,17 +461,9 @@
     if config['musicbrainz']['genres'] and genres:
         info.genre = ';'.join(g['name'] for g in genres)
 
-<<<<<<< HEAD
-    # supplementary tags provided by plugins
-    extra_albumdatas = plugins.send('extracting_albumdata', info=release)
-    for extra_albumdata in extra_albumdatas:
-        for key in extra_albumdata:
-            info[key] = extra_albumdata[key]
-=======
     extra_albumdatas = plugins.send('mb_album_extract', data=release)
     for extra_albumdata in extra_albumdatas:
         info.update(extra_albumdata)
->>>>>>> c0af1553
 
     info.decode()
     return info
