# This file is part of beets.
# Copyright 2016, Adrian Sampson.
#
# Permission is hereby granted, free of charge, to any person obtaining
# a copy of this software and associated documentation files (the
# "Software"), to deal in the Software without restriction, including
# without limitation the rights to use, copy, modify, merge, publish,
# distribute, sublicense, and/or sell copies of the Software, and to
# permit persons to whom the Software is furnished to do so, subject to
# the following conditions:
#
# The above copyright notice and this permission notice shall be
# included in all copies or substantial portions of the Software.

"""Searches for albums in the MusicBrainz database.
"""

import musicbrainzngs
import re
import traceback
<<<<<<< HEAD
=======
from collections import Counter
from six.moves.urllib.parse import urljoin
>>>>>>> 7ae8b9c3

from beets import logging
from beets import plugins
import beets.autotag.hooks
import beets
from beets import util
from beets import config
from collections import Counter
from urllib.parse import urljoin

VARIOUS_ARTISTS_ID = "89ad4ac3-39f7-470e-963a-56509c546377"

BASE_URL = "https://musicbrainz.org/"

SKIPPED_TRACKS = ["[data track]"]

FIELDS_TO_MB_KEYS = {
    "catalognum": "catno",
    "country": "country",
    "label": "label",
    "media": "format",
    "year": "date",
}

musicbrainzngs.set_useragent("beets", beets.__version__, "https://beets.io/")


class MusicBrainzAPIError(util.HumanReadableException):
    """An error while talking to MusicBrainz. The `query` field is the
    parameter to the action and may have any type.
    """

    def __init__(self, reason, verb, query, tb=None):
        self.query = query
        if isinstance(reason, musicbrainzngs.WebServiceError):
            reason = "MusicBrainz not reachable"
        super().__init__(reason, verb, tb)

    def get_message(self):
        return "{} in {} with query {}".format(
            self._reasonstr(), self.verb, repr(self.query)
        )


log = logging.getLogger("beets")

RELEASE_INCLUDES = [
    "artists",
    "media",
    "recordings",
    "release-groups",
    "labels",
    "artist-credits",
    "aliases",
    "recording-level-rels",
    "work-rels",
    "work-level-rels",
    "artist-rels",
    "isrcs",
]
BROWSE_INCLUDES = [
    "artist-credits",
    "work-rels",
    "artist-rels",
    "recording-rels",
    "release-rels",
]
if "work-level-rels" in musicbrainzngs.VALID_BROWSE_INCLUDES["recording"]:
    BROWSE_INCLUDES.append("work-level-rels")
BROWSE_CHUNKSIZE = 100
BROWSE_MAXTRACKS = 500
TRACK_INCLUDES = ["artists", "aliases", "isrcs"]
if "work-level-rels" in musicbrainzngs.VALID_INCLUDES["recording"]:
    TRACK_INCLUDES += ["work-level-rels", "artist-rels"]
if "genres" in musicbrainzngs.VALID_INCLUDES["recording"]:
    RELEASE_INCLUDES += ["genres"]


def track_url(trackid):
    return urljoin(BASE_URL, "recording/" + trackid)


def album_url(albumid):
    return urljoin(BASE_URL, "release/" + albumid)


def configure():
    """Set up the python-musicbrainz-ngs module according to settings
    from the beets configuration. This should be called at startup.
    """
    hostname = config["musicbrainz"]["host"].as_str()
    https = config["musicbrainz"]["https"].get(bool)
    # Only call set_hostname when a custom server is configured. Since
    # musicbrainz-ngs connects to musicbrainz.org with HTTPS by default
    if hostname != "musicbrainz.org":
        musicbrainzngs.set_hostname(hostname, https)
    musicbrainzngs.set_rate_limit(
        config["musicbrainz"]["ratelimit_interval"].as_number(),
        config["musicbrainz"]["ratelimit"].get(int),
    )


def _preferred_alias(aliases):
    """Given an list of alias structures for an artist credit, select
    and return the user's preferred alias alias or None if no matching
    alias is found.
    """
    if not aliases:
        return

    # Only consider aliases that have locales set.
    aliases = [a for a in aliases if "locale" in a]

    # Search configured locales in order.
    for locale in config["import"]["languages"].as_str_seq():
        # Find matching primary aliases for this locale.
        matches = [
            a for a in aliases if a["locale"] == locale and "primary" in a
        ]
        # Skip to the next locale if we have no matches
        if not matches:
            continue

        return matches[0]


def _preferred_release_event(release):
    """Given a release, select and return the user's preferred release
    event as a tuple of (country, release_date). Fall back to the
    default release event if a preferred event is not found.
    """
    countries = config["match"]["preferred"]["countries"].as_str_seq()

    for country in countries:
        for event in release.get("release-event-list", {}):
            try:
                if country in event["area"]["iso-3166-1-code-list"]:
                    return country, event["date"]
            except KeyError:
                pass

    return release.get("country"), release.get("date")


def _flatten_artist_credit(credit):
    """Given a list representing an ``artist-credit`` block, flatten the
    data into a triple of joined artist name strings: canonical, sort, and
    credit.
    """
    artist_parts = []
    artist_sort_parts = []
    artist_credit_parts = []
    for el in credit:
        if isinstance(el, str):
            # Join phrase.
            artist_parts.append(el)
            artist_credit_parts.append(el)
            artist_sort_parts.append(el)

        else:
            alias = _preferred_alias(el["artist"].get("alias-list", ()))

            # An artist.
            if alias:
                cur_artist_name = alias["alias"]
            else:
                cur_artist_name = el["artist"]["name"]
            artist_parts.append(cur_artist_name)

            # Artist sort name.
            if alias:
                artist_sort_parts.append(alias["sort-name"])
            elif "sort-name" in el["artist"]:
                artist_sort_parts.append(el["artist"]["sort-name"])
            else:
                artist_sort_parts.append(cur_artist_name)

            # Artist credit.
            if "name" in el:
                artist_credit_parts.append(el["name"])
            else:
                artist_credit_parts.append(cur_artist_name)

    return (
        "".join(artist_parts),
        "".join(artist_sort_parts),
        "".join(artist_credit_parts),
    )


def track_info(
    recording, index=None, medium=None, medium_index=None, medium_total=None
):
    """Translates a MusicBrainz recording result dictionary into a beets
    ``TrackInfo`` object. Three parameters are optional and are used
    only for tracks that appear on releases (non-singletons): ``index``,
    the overall track number; ``medium``, the disc number;
    ``medium_index``, the track's index on its medium; ``medium_total``,
    the number of tracks on the medium. Each number is a 1-based index.
    """
    info = beets.autotag.hooks.TrackInfo(
        title=recording["title"],
        track_id=recording["id"],
        index=index,
        medium=medium,
        medium_index=medium_index,
        medium_total=medium_total,
        data_source="MusicBrainz",
        data_url=track_url(recording["id"]),
    )

    if recording.get("artist-credit"):
        # Get the artist names.
        (
            info.artist,
            info.artist_sort,
            info.artist_credit,
        ) = _flatten_artist_credit(recording["artist-credit"])

        # Get the ID and sort name of the first artist.
        artist = recording["artist-credit"][0]["artist"]
        info.artist_id = artist["id"]

    if recording.get("length"):
        info.length = int(recording["length"]) / (1000.0)

    info.trackdisambig = recording.get("disambiguation")

    if recording.get("isrc-list"):
        info.isrc = ";".join(recording["isrc-list"])

    lyricist = []
    composer = []
    composer_sort = []
    for work_relation in recording.get("work-relation-list", ()):
        if work_relation["type"] != "performance":
            continue
        info.work = work_relation["work"]["title"]
        info.mb_workid = work_relation["work"]["id"]
        if "disambiguation" in work_relation["work"]:
            info.work_disambig = work_relation["work"]["disambiguation"]

        for artist_relation in work_relation["work"].get(
            "artist-relation-list", ()
        ):
            if "type" in artist_relation:
                type = artist_relation["type"]
                if type == "lyricist":
                    lyricist.append(artist_relation["artist"]["name"])
                elif type == "composer":
                    composer.append(artist_relation["artist"]["name"])
                    composer_sort.append(
                        artist_relation["artist"]["sort-name"]
                    )
    if lyricist:
        info.lyricist = ", ".join(lyricist)
    if composer:
        info.composer = ", ".join(composer)
        info.composer_sort = ", ".join(composer_sort)

    arranger = []
    for artist_relation in recording.get("artist-relation-list", ()):
        if "type" in artist_relation:
            type = artist_relation["type"]
            if type == "arranger":
                arranger.append(artist_relation["artist"]["name"])
    if arranger:
        info.arranger = ", ".join(arranger)

    # Supplementary fields provided by plugins
    extra_trackdatas = plugins.send("mb_track_extract", data=recording)
    for extra_trackdata in extra_trackdatas:
        info.update(extra_trackdata)

    info.decode()
    return info


def _set_date_str(info, date_str, original=False):
    """Given a (possibly partial) YYYY-MM-DD string and an AlbumInfo
    object, set the object's release date fields appropriately. If
    `original`, then set the original_year, etc., fields.
    """
    if date_str:
        date_parts = date_str.split("-")
        for key in ("year", "month", "day"):
            if date_parts:
                date_part = date_parts.pop(0)
                try:
                    date_num = int(date_part)
                except ValueError:
                    continue

                if original:
                    key = "original_" + key
                setattr(info, key, date_num)


def album_info(release):
    """Takes a MusicBrainz release result dictionary and returns a beets
    AlbumInfo object containing the interesting data about that release.
    """
    # Get artist name using join phrases.
    artist_name, artist_sort_name, artist_credit_name = _flatten_artist_credit(
        release["artist-credit"]
    )

    ntracks = sum(len(m["track-list"]) for m in release["medium-list"])

    # The MusicBrainz API omits 'artist-relation-list' and 'work-relation-list'
    # when the release has more than 500 tracks. So we use browse_recordings
    # on chunks of tracks to recover the same information in this case.
    if ntracks > BROWSE_MAXTRACKS:
        log.debug("Album {} has too many tracks", release["id"])
        recording_list = []
        for i in range(0, ntracks, BROWSE_CHUNKSIZE):
            log.debug("Retrieving tracks starting at {}", i)
            recording_list.extend(
                musicbrainzngs.browse_recordings(
                    release=release["id"],
                    limit=BROWSE_CHUNKSIZE,
                    includes=BROWSE_INCLUDES,
                    offset=i,
                )["recording-list"]
            )
        track_map = {r["id"]: r for r in recording_list}
        for medium in release["medium-list"]:
            for recording in medium["track-list"]:
                recording_info = track_map[recording["recording"]["id"]]
                recording["recording"] = recording_info

    # Basic info.
    track_infos = []
    index = 0
    for medium in release["medium-list"]:
        disctitle = medium.get("title")
        format = medium.get("format")

        if format in config["match"]["ignored_media"].as_str_seq():
            continue

        all_tracks = medium["track-list"]
        if (
            "data-track-list" in medium
            and not config["match"]["ignore_data_tracks"]
        ):
            all_tracks += medium["data-track-list"]
        track_count = len(all_tracks)

        if "pregap" in medium:
            all_tracks.insert(0, medium["pregap"])

        for track in all_tracks:

            if (
                "title" in track["recording"]
                and track["recording"]["title"] in SKIPPED_TRACKS
            ):
                continue

            if (
                "video" in track["recording"]
                and track["recording"]["video"] == "true"
                and config["match"]["ignore_video_tracks"]
            ):
                continue

            # Basic information from the recording.
            index += 1
            ti = track_info(
                track["recording"],
                index,
                int(medium["position"]),
                int(track["position"]),
                track_count,
            )
            ti.release_track_id = track["id"]
            ti.disctitle = disctitle
            ti.media = format
            ti.track_alt = track["number"]

            # Prefer track data, where present, over recording data.
            if track.get("title"):
                ti.title = track["title"]
            if track.get("artist-credit"):
                # Get the artist names.
                (
                    ti.artist,
                    ti.artist_sort,
                    ti.artist_credit,
                ) = _flatten_artist_credit(track["artist-credit"])
                ti.artist_id = track["artist-credit"][0]["artist"]["id"]
            if track.get("length"):
                ti.length = int(track["length"]) / (1000.0)

            track_infos.append(ti)

    info = beets.autotag.hooks.AlbumInfo(
        album=release["title"],
        album_id=release["id"],
        artist=artist_name,
        artist_id=release["artist-credit"][0]["artist"]["id"],
        tracks=track_infos,
        mediums=len(release["medium-list"]),
        artist_sort=artist_sort_name,
        artist_credit=artist_credit_name,
        data_source="MusicBrainz",
        data_url=album_url(release["id"]),
    )
    info.va = info.artist_id == VARIOUS_ARTISTS_ID
    if info.va:
        info.artist = config["va_name"].as_str()
    info.asin = release.get("asin")
    info.releasegroup_id = release["release-group"]["id"]
    info.albumstatus = release.get("status")

    # Get the disambiguation strings at the release and release group level.
    if release["release-group"].get("disambiguation"):
        info.releasegroupdisambig = release["release-group"].get(
            "disambiguation"
        )
    if release.get("disambiguation"):
        info.albumdisambig = release.get("disambiguation")

    # Get the "classic" Release type. This data comes from a legacy API
    # feature before MusicBrainz supported multiple release types.
    if "type" in release["release-group"]:
        reltype = release["release-group"]["type"]
        if reltype:
            info.albumtype = reltype.lower()

    # Set the new-style "primary" and "secondary" release types.
    albumtypes = []
<<<<<<< HEAD
    if "primary-type" in release["release-group"]:
        rel_primarytype = release["release-group"]["primary-type"]
        if rel_primarytype:
            albumtypes.append(rel_primarytype.lower())
    if "secondary-type-list" in release["release-group"]:
        if release["release-group"]["secondary-type-list"]:
            for sec_type in release["release-group"]["secondary-type-list"]:
                albumtypes.append(sec_type.lower())
    info.albumtypes = "; ".join(albumtypes)
=======
    if 'primary-type' in release['release-group']:
        rel_primarytype = release['release-group']['primary-type']
        if rel_primarytype:
            albumtypes.append(rel_primarytype.lower())
    if 'secondary-type-list' in release['release-group']:
        if release['release-group']['secondary-type-list']:
            for sec_type in release['release-group']['secondary-type-list']:
                albumtypes.append(sec_type.lower())
    info.albumtypes = '; '.join(albumtypes)
>>>>>>> 7ae8b9c3

    # Release events.
    info.country, release_date = _preferred_release_event(release)
    release_group_date = release["release-group"].get("first-release-date")
    if not release_date:
        # Fall back if release-specific date is not available.
        release_date = release_group_date
    _set_date_str(info, release_date, False)
    _set_date_str(info, release_group_date, True)

    # Label name.
    if release.get("label-info-list"):
        label_info = release["label-info-list"][0]
        if label_info.get("label"):
            label = label_info["label"]["name"]
            if label != "[no label]":
                info.label = label
        info.catalognum = label_info.get("catalog-number")

    # Text representation data.
    if release.get("text-representation"):
        rep = release["text-representation"]
        info.script = rep.get("script")
        info.language = rep.get("language")

    # Media (format).
<<<<<<< HEAD
    if release["medium-list"]:
        first_medium = release["medium-list"][0]
        info.media = first_medium.get("format")

    if config["musicbrainz"]["genres"]:
        sources = [
            release["release-group"].get("genre-list", []),
            release.get("genre-list", []),
        ]
        genres = Counter()
        for source in sources:
            for genreitem in source:
                genres[genreitem["name"]] += int(genreitem["count"])
        info.genre = "; ".join(
            g[0] for g in sorted(genres.items(), key=lambda g: -g[1])
        )
=======
    if release['medium-list']:
        first_medium = release['medium-list'][0]
        info.media = first_medium.get('format')

    if config['musicbrainz']['genres']:
        sources = [
                release['release-group'].get('genre-list', []),
                release.get('genre-list', []),
                ]
        genres = Counter()
        for source in sources:
            for genreitem in source:
                genres[genreitem['name']] += int(genreitem['count'])
        info.genre = '; '.join(g[0] for g in sorted(genres.items(),
                                                    key=lambda g: -g[1]))
>>>>>>> 7ae8b9c3

    extra_albumdatas = plugins.send("mb_album_extract", data=release)
    for extra_albumdata in extra_albumdatas:
        info.update(extra_albumdata)

    info.decode()
    return info


def match_album(artist, album, tracks=None, extra_tags=None):
    """Searches for a single album ("release" in MusicBrainz parlance)
    and returns an iterator over AlbumInfo objects. May raise a
    MusicBrainzAPIError.

    The query consists of an artist name, an album name, and,
    optionally, a number of tracks on the album and any other extra tags.
    """
    # Build search criteria.
    criteria = {"release": album.lower().strip()}
    if artist is not None:
        criteria["artist"] = artist.lower().strip()
    else:
        # Various Artists search.
        criteria["arid"] = VARIOUS_ARTISTS_ID
    if tracks is not None:
        criteria["tracks"] = str(tracks)

    # Additional search cues from existing metadata.
    if extra_tags:
        for tag in extra_tags:
            key = FIELDS_TO_MB_KEYS[tag]
            value = str(extra_tags.get(tag, "")).lower().strip()
            if key == "catno":
                value = value.replace(" ", "")
            if value:
                criteria[key] = value

    # Abort if we have no search terms.
    if not any(criteria.values()):
        return

    try:
        log.debug("Searching for MusicBrainz releases with: {!r}", criteria)
        res = musicbrainzngs.search_releases(
            limit=config["musicbrainz"]["searchlimit"].get(int), **criteria
        )
    except musicbrainzngs.MusicBrainzError as exc:
        raise MusicBrainzAPIError(
            exc, "release search", criteria, traceback.format_exc()
        )
    for release in res["release-list"]:
        # The search result is missing some data (namely, the tracks),
        # so we just use the ID and fetch the rest of the information.
        albuminfo = album_for_id(release["id"])
        if albuminfo is not None:
            yield albuminfo


def match_track(artist, title):
    """Searches for a single track and returns an iterable of TrackInfo
    objects. May raise a MusicBrainzAPIError.
    """
    criteria = {
        "artist": artist.lower().strip(),
        "recording": title.lower().strip(),
    }

    if not any(criteria.values()):
        return

    try:
        res = musicbrainzngs.search_recordings(
            limit=config["musicbrainz"]["searchlimit"].get(int), **criteria
        )
    except musicbrainzngs.MusicBrainzError as exc:
        raise MusicBrainzAPIError(
            exc, "recording search", criteria, traceback.format_exc()
        )
    for recording in res["recording-list"]:
        yield track_info(recording)


def _parse_id(s):
    """Search for a MusicBrainz ID in the given string and return it. If
    no ID can be found, return None.
    """
    # Find the first thing that looks like a UUID/MBID.
    match = re.search("[a-f0-9]{8}(-[a-f0-9]{4}){3}-[a-f0-9]{12}", s)
    if match:
        return match.group()


def album_for_id(releaseid):
    """Fetches an album by its MusicBrainz ID and returns an AlbumInfo
    object or None if the album is not found. May raise a
    MusicBrainzAPIError.
    """
    log.debug("Requesting MusicBrainz release {}", releaseid)
    albumid = _parse_id(releaseid)
    if not albumid:
        log.debug("Invalid MBID ({0}).", releaseid)
        return
    try:
        res = musicbrainzngs.get_release_by_id(albumid, RELEASE_INCLUDES)
    except musicbrainzngs.ResponseError:
        log.debug("Album ID match failed.")
        return None
    except musicbrainzngs.MusicBrainzError as exc:
        raise MusicBrainzAPIError(
            exc, "get release by ID", albumid, traceback.format_exc()
        )
    return album_info(res["release"])


def track_for_id(releaseid):
    """Fetches a track by its MusicBrainz ID. Returns a TrackInfo object
    or None if no track is found. May raise a MusicBrainzAPIError.
    """
    trackid = _parse_id(releaseid)
    if not trackid:
        log.debug("Invalid MBID ({0}).", releaseid)
        return
    try:
        res = musicbrainzngs.get_recording_by_id(trackid, TRACK_INCLUDES)
    except musicbrainzngs.ResponseError:
        log.debug("Track ID match failed.")
        return None
    except musicbrainzngs.MusicBrainzError as exc:
        raise MusicBrainzAPIError(
            exc, "get recording by ID", trackid, traceback.format_exc()
        )
    return track_info(res["recording"])<|MERGE_RESOLUTION|>--- conflicted
+++ resolved
@@ -18,11 +18,8 @@
 import musicbrainzngs
 import re
 import traceback
-<<<<<<< HEAD
-=======
 from collections import Counter
 from six.moves.urllib.parse import urljoin
->>>>>>> 7ae8b9c3
 
 from beets import logging
 from beets import plugins
@@ -456,7 +453,6 @@
 
     # Set the new-style "primary" and "secondary" release types.
     albumtypes = []
-<<<<<<< HEAD
     if "primary-type" in release["release-group"]:
         rel_primarytype = release["release-group"]["primary-type"]
         if rel_primarytype:
@@ -466,17 +462,6 @@
             for sec_type in release["release-group"]["secondary-type-list"]:
                 albumtypes.append(sec_type.lower())
     info.albumtypes = "; ".join(albumtypes)
-=======
-    if 'primary-type' in release['release-group']:
-        rel_primarytype = release['release-group']['primary-type']
-        if rel_primarytype:
-            albumtypes.append(rel_primarytype.lower())
-    if 'secondary-type-list' in release['release-group']:
-        if release['release-group']['secondary-type-list']:
-            for sec_type in release['release-group']['secondary-type-list']:
-                albumtypes.append(sec_type.lower())
-    info.albumtypes = '; '.join(albumtypes)
->>>>>>> 7ae8b9c3
 
     # Release events.
     info.country, release_date = _preferred_release_event(release)
@@ -503,7 +488,6 @@
         info.language = rep.get("language")
 
     # Media (format).
-<<<<<<< HEAD
     if release["medium-list"]:
         first_medium = release["medium-list"][0]
         info.media = first_medium.get("format")
@@ -520,23 +504,6 @@
         info.genre = "; ".join(
             g[0] for g in sorted(genres.items(), key=lambda g: -g[1])
         )
-=======
-    if release['medium-list']:
-        first_medium = release['medium-list'][0]
-        info.media = first_medium.get('format')
-
-    if config['musicbrainz']['genres']:
-        sources = [
-                release['release-group'].get('genre-list', []),
-                release.get('genre-list', []),
-                ]
-        genres = Counter()
-        for source in sources:
-            for genreitem in source:
-                genres[genreitem['name']] += int(genreitem['count'])
-        info.genre = '; '.join(g[0] for g in sorted(genres.items(),
-                                                    key=lambda g: -g[1]))
->>>>>>> 7ae8b9c3
 
     extra_albumdatas = plugins.send("mb_album_extract", data=release)
     for extra_albumdata in extra_albumdatas:
