--- conflicted
+++ resolved
@@ -599,11 +599,7 @@
     """
     old = old or new._db._get(type(new), new.id)
 
-<<<<<<< HEAD
-    # Build up lines showing changed or new fields.
-=======
     # Build up lines showing changed fields.
->>>>>>> 057ff66a
     changes = []
     for field in old.keys() + list(set(new.keys()) - set(old.keys())):
         # Subset of the fields. Never show mtime.
