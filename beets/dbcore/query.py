# -*- coding: utf-8 -*-
# This file is part of beets.
# Copyright 2016, Adrian Sampson.
#
# Permission is hereby granted, free of charge, to any person obtaining
# a copy of this software and associated documentation files (the
# "Software"), to deal in the Software without restriction, including
# without limitation the rights to use, copy, modify, merge, publish,
# distribute, sublicense, and/or sell copies of the Software, and to
# permit persons to whom the Software is furnished to do so, subject to
# the following conditions:
#
# The above copyright notice and this permission notice shall be
# included in all copies or substantial portions of the Software.

"""The Query type hierarchy for DBCore.
"""
from __future__ import division, absolute_import, print_function

import re
from operator import mul
from beets import util
from datetime import datetime, timedelta
import unicodedata
from functools import reduce
import six

if not six.PY2:
    buffer = memoryview  # sqlite won't accept memoryview in python 2


class ParsingError(ValueError):
    """Abstract class for any unparseable user-requested album/query
    specification.
    """


class InvalidQueryError(ParsingError):
    """Represent any kind of invalid query.

    The query should be a unicode string or a list, which will be space-joined.
    """
    def __init__(self, query, explanation):
        if isinstance(query, list):
            query = " ".join(query)
        message = u"'{0}': {1}".format(query, explanation)
        super(InvalidQueryError, self).__init__(message)


class InvalidQueryArgumentValueError(ParsingError):
    """Represent a query argument that could not be converted as expected.

    It exists to be caught in upper stack levels so a meaningful (i.e. with the
    query) InvalidQueryError can be raised.
    """
    def __init__(self, what, expected, detail=None):
        message = u"'{0}' is not {1}".format(what, expected)
        if detail:
            message = u"{0}: {1}".format(message, detail)
        super(InvalidQueryArgumentValueError, self).__init__(message)


class Query(object):
    """An abstract class representing a query into the item database.
    """
    def clause(self):
        """Generate an SQLite expression implementing the query.

        Return (clause, subvals) where clause is a valid sqlite
        WHERE clause implementing the query and subvals is a list of
        items to be substituted for ?s in the clause.
        """
        return None, ()

    def match(self, item):
        """Check whether this query matches a given Item. Can be used to
        perform queries on arbitrary sets of Items.
        """
        raise NotImplementedError

    def __repr__(self):
        return "{0.__class__.__name__}()".format(self)

    def __eq__(self, other):
        return type(self) == type(other)

    def __hash__(self):
        return 0


class FieldQuery(Query):
    """An abstract query that searches in a specific field for a
    pattern. Subclasses must provide a `value_match` class method, which
    determines whether a certain pattern string matches a certain value
    string. Subclasses may also provide `col_clause` to implement the
    same matching functionality in SQLite.
    """
    def __init__(self, field, pattern, fast=True):
        self.field = field
        self.pattern = pattern
        self.fast = fast

    def col_clause(self):
        return None, ()

    def clause(self):
        if self.fast:
            return self.col_clause()
        else:
            # Matching a flexattr. This is a slow query.
            return None, ()

    @classmethod
    def value_match(cls, pattern, value):
        """Determine whether the value matches the pattern. Both
        arguments are strings.
        """
        raise NotImplementedError()

    def match(self, item):
        return self.value_match(self.pattern, item.get(self.field))

    def __repr__(self):
        return ("{0.__class__.__name__}({0.field!r}, {0.pattern!r}, "
                "{0.fast})".format(self))

    def __eq__(self, other):
        return super(FieldQuery, self).__eq__(other) and \
            self.field == other.field and self.pattern == other.pattern

    def __hash__(self):
        return hash((self.field, hash(self.pattern)))


class MatchQuery(FieldQuery):
    """A query that looks for exact matches in an item field."""
    def col_clause(self):
        return self.field + " = ?", [self.pattern]

    @classmethod
    def value_match(cls, pattern, value):
        return pattern == value


class NoneQuery(FieldQuery):

    def __init__(self, field, fast=True):
        super(NoneQuery, self).__init__(field, None, fast)

    def col_clause(self):
        return self.field + " IS NULL", ()

    @classmethod
    def match(cls, item):
        try:
            return item[cls.field] is None
        except KeyError:
            return True

    def __repr__(self):
        return "{0.__class__.__name__}({0.field!r}, {0.fast})".format(self)


class StringFieldQuery(FieldQuery):
    """A FieldQuery that converts values to strings before matching
    them.
    """
    @classmethod
    def value_match(cls, pattern, value):
        """Determine whether the value matches the pattern. The value
        may have any type.
        """
        return cls.string_match(pattern, util.as_string(value))

    @classmethod
    def string_match(cls, pattern, value):
        """Determine whether the value matches the pattern. Both
        arguments are strings. Subclasses implement this method.
        """
        raise NotImplementedError()


class SubstringQuery(StringFieldQuery):
    """A query that matches a substring in a specific item field."""
    def col_clause(self):
        pattern = (self.pattern
                       .replace('\\', '\\\\')
                       .replace('%', '\\%')
                       .replace('_', '\\_'))
        search = '%' + pattern + '%'
        clause = self.field + " like ? escape '\\'"
        subvals = [search]
        return clause, subvals

    @classmethod
    def string_match(cls, pattern, value):
        return pattern.lower() in value.lower()


class RegexpQuery(StringFieldQuery):
    """A query that matches a regular expression in a specific item
    field.

    Raises InvalidQueryError when the pattern is not a valid regular
    expression.
    """
    def __init__(self, field, pattern, fast=True):
        super(RegexpQuery, self).__init__(field, pattern, fast)
        pattern = self._normalize(pattern)
        try:
            self.pattern = re.compile(self.pattern)
        except re.error as exc:
            # Invalid regular expression.
            raise InvalidQueryArgumentValueError(pattern,
                                                 u"a regular expression",
                                                 format(exc))

    @staticmethod
    def _normalize(s):
        """Normalize a Unicode string's representation (used on both
        patterns and matched values).
        """
        return unicodedata.normalize('NFC', s)

    @classmethod
    def string_match(cls, pattern, value):
        return pattern.search(cls._normalize(value)) is not None


class BooleanQuery(MatchQuery):
    """Matches a boolean field. Pattern should either be a boolean or a
    string reflecting a boolean.
    """
    def __init__(self, field, pattern, fast=True):
        super(BooleanQuery, self).__init__(field, pattern, fast)
        if isinstance(pattern, six.string_types):
            self.pattern = util.str2bool(pattern)
        self.pattern = int(self.pattern)


class BytesQuery(MatchQuery):
    """Match a raw bytes field (i.e., a path). This is a necessary hack
    to work around the `sqlite3` module's desire to treat `bytes` and
    `unicode` equivalently in Python 2. Always use this query instead of
    `MatchQuery` when matching on BLOB values.
    """
    def __init__(self, field, pattern):
        super(BytesQuery, self).__init__(field, pattern)

        # Use a buffer/memoryview representation of the pattern for SQLite
        # matching. This instructs SQLite to treat the blob as binary
        # rather than encoded Unicode.
        if isinstance(self.pattern, (six.text_type, bytes)):
            if isinstance(self.pattern, six.text_type):
                self.pattern = self.pattern.encode('utf-8')
            self.buf_pattern = buffer(self.pattern)
        elif isinstance(self.pattern, buffer):
            self.buf_pattern = self.pattern
            self.pattern = bytes(self.pattern)

    def col_clause(self):
        return self.field + " = ?", [self.buf_pattern]


class NumericQuery(FieldQuery):
    """Matches numeric fields. A syntax using Ruby-style range ellipses
    (``..``) lets users specify one- or two-sided ranges. For example,
    ``year:2001..`` finds music released since the turn of the century.

    Raises InvalidQueryError when the pattern does not represent an int or
    a float.
    """
    def _convert(self, s):
        """Convert a string to a numeric type (float or int).

        Return None if `s` is empty.
        Raise an InvalidQueryError if the string cannot be converted.
        """
        # This is really just a bit of fun premature optimization.
        if not s:
            return None
        try:
            return int(s)
        except ValueError:
            try:
                return float(s)
            except ValueError:
                raise InvalidQueryArgumentValueError(s, u"an int or a float")

    def __init__(self, field, pattern, fast=True):
        super(NumericQuery, self).__init__(field, pattern, fast)

        parts = pattern.split('..', 1)
        if len(parts) == 1:
            # No range.
            self.point = self._convert(parts[0])
            self.rangemin = None
            self.rangemax = None
        else:
            # One- or two-sided range.
            self.point = None
            self.rangemin = self._convert(parts[0])
            self.rangemax = self._convert(parts[1])

    def match(self, item):
        if self.field not in item:
            return False
        value = item[self.field]
        if isinstance(value, six.string_types):
            value = self._convert(value)

        if self.point is not None:
            return value == self.point
        else:
            if self.rangemin is not None and value < self.rangemin:
                return False
            if self.rangemax is not None and value > self.rangemax:
                return False
            return True

    def col_clause(self):
        if self.point is not None:
            return self.field + '=?', (self.point,)
        else:
            if self.rangemin is not None and self.rangemax is not None:
                return (u'{0} >= ? AND {0} <= ?'.format(self.field),
                        (self.rangemin, self.rangemax))
            elif self.rangemin is not None:
                return u'{0} >= ?'.format(self.field), (self.rangemin,)
            elif self.rangemax is not None:
                return u'{0} <= ?'.format(self.field), (self.rangemax,)
            else:
                return u'1', ()


class CollectionQuery(Query):
    """An abstract query class that aggregates other queries. Can be
    indexed like a list to access the sub-queries.
    """
    def __init__(self, subqueries=()):
        self.subqueries = subqueries

    # Act like a sequence.

    def __len__(self):
        return len(self.subqueries)

    def __getitem__(self, key):
        return self.subqueries[key]

    def __iter__(self):
        return iter(self.subqueries)

    def __contains__(self, item):
        return item in self.subqueries

    def clause_with_joiner(self, joiner):
        """Return a clause created by joining together the clauses of
        all subqueries with the string joiner (padded by spaces).
        """
        clause_parts = []
        subvals = []
        for subq in self.subqueries:
            subq_clause, subq_subvals = subq.clause()
            if not subq_clause:
                # Fall back to slow query.
                return None, ()
            clause_parts.append('(' + subq_clause + ')')
            subvals += subq_subvals
        clause = (' ' + joiner + ' ').join(clause_parts)
        return clause, subvals

    def __repr__(self):
        return "{0.__class__.__name__}({0.subqueries!r})".format(self)

    def __eq__(self, other):
        return super(CollectionQuery, self).__eq__(other) and \
            self.subqueries == other.subqueries

    def __hash__(self):
        """Since subqueries are mutable, this object should not be hashable.
        However and for conveniences purposes, it can be hashed.
        """
        return reduce(mul, map(hash, self.subqueries), 1)


class AnyFieldQuery(CollectionQuery):
    """A query that matches if a given FieldQuery subclass matches in
    any field. The individual field query class is provided to the
    constructor.
    """
    def __init__(self, pattern, fields, cls):
        self.pattern = pattern
        self.fields = fields
        self.query_class = cls

        subqueries = []
        for field in self.fields:
            subqueries.append(cls(field, pattern, True))
        super(AnyFieldQuery, self).__init__(subqueries)

    def clause(self):
        return self.clause_with_joiner('or')

    def match(self, item):
        for subq in self.subqueries:
            if subq.match(item):
                return True
        return False

    def __repr__(self):
        return ("{0.__class__.__name__}({0.pattern!r}, {0.fields!r}, "
                "{0.query_class.__name__})".format(self))

    def __eq__(self, other):
        return super(AnyFieldQuery, self).__eq__(other) and \
            self.query_class == other.query_class

    def __hash__(self):
        return hash((self.pattern, tuple(self.fields), self.query_class))


class MutableCollectionQuery(CollectionQuery):
    """A collection query whose subqueries may be modified after the
    query is initialized.
    """
    def __setitem__(self, key, value):
        self.subqueries[key] = value

    def __delitem__(self, key):
        del self.subqueries[key]


class AndQuery(MutableCollectionQuery):
    """A conjunction of a list of other queries."""
    def clause(self):
        return self.clause_with_joiner('and')

    def match(self, item):
        return all([q.match(item) for q in self.subqueries])


class OrQuery(MutableCollectionQuery):
    """A conjunction of a list of other queries."""
    def clause(self):
        return self.clause_with_joiner('or')

    def match(self, item):
        return any([q.match(item) for q in self.subqueries])


class NotQuery(Query):
    """A query that matches the negation of its `subquery`, as a shorcut for
    performing `not(subquery)` without using regular expressions.
    """
    def __init__(self, subquery):
        self.subquery = subquery

    def clause(self):
        clause, subvals = self.subquery.clause()
        if clause:
            return 'not ({0})'.format(clause), subvals
        else:
            # If there is no clause, there is nothing to negate. All the logic
            # is handled by match() for slow queries.
            return clause, subvals

    def match(self, item):
        return not self.subquery.match(item)

    def __repr__(self):
        return "{0.__class__.__name__}({0.subquery!r})".format(self)

    def __eq__(self, other):
        return super(NotQuery, self).__eq__(other) and \
            self.subquery == other.subquery

    def __hash__(self):
        return hash(('not', hash(self.subquery)))


class TrueQuery(Query):
    """A query that always matches."""
    def clause(self):
        return '1', ()

    def match(self, item):
        return True


class FalseQuery(Query):
    """A query that never matches."""
    def clause(self):
        return '0', ()

    def match(self, item):
        return False


# Time/date queries.

def _to_epoch_time(date):
    """Convert a `datetime` object to an integer number of seconds since
    the (local) Unix epoch.
    """
    if hasattr(date, 'timestamp'):
        # The `timestamp` method exists on Python 3.3+.
        return int(date.timestamp())
    else:
        epoch = datetime.fromtimestamp(0)
        delta = date - epoch
        return int(delta.total_seconds())


def _parse_periods(pattern):
    """Parse a string containing two dates separated by two dots (..).
    Return a pair of `Period` objects.
    """
    parts = pattern.split('..', 1)
    if len(parts) == 1:
        instant = Period.parse(parts[0])
        return (instant, instant)
    else:
        start = Period.parse(parts[0])
        end = Period.parse(parts[1])
        return (start, end)


class Period(object):
    """A period of time given by a date, time and precision.

    Example: 2014-01-01 10:50:30 with precision 'month' represents all
    instants of time during January 2014.
    """

    precisions = ('year', 'month', 'day')
    date_formats = ('%Y', '%Y-%m', '%Y-%m-%d')

    def __init__(self, date, precision):
        """Create a period with the given date (a `datetime` object) and
        precision (a string, one of "year", "month", or "day").
        """
        if precision not in Period.precisions:
            raise ValueError(u'Invalid precision {0}'.format(precision))
        self.date = date
        self.precision = precision

    @classmethod
    def parse(cls, string):
        """Parse a date and return a `Period` object, or `None` if the
        string is empty, or raise an InvalidQueryArgumentValueError if
        the string could not be parsed to a date.
        """
        if not string:
            return None
<<<<<<< HEAD
        ordinal = string.count('-')
        if ordinal >= len(cls.date_formats):
            # Too many components.
            raise InvalidQueryArgumentValueError(string,
                                                 'a valid datetime string')
        date_format = cls.date_formats[ordinal]
        try:
            date = datetime.strptime(string, date_format)
        except ValueError:
            # Parsing failed.
            raise InvalidQueryArgumentValueError(string,
                                                 'a valid datetime string')
=======
        date = None
        for ordinal, date_format in enumerate(cls.date_formats):
            try:
                date = datetime.strptime(string, date_format)
                break
            except ValueError:
                # Parsing failed.
                pass
        if date is None:
            raise InvalidQueryArgumentTypeError(string,
                                                'a valid datetime string')
>>>>>>> 80f77aea
        precision = cls.precisions[ordinal]
        return cls(date, precision)

    def open_right_endpoint(self):
        """Based on the precision, convert the period to a precise
        `datetime` for use as a right endpoint in a right-open interval.
        """
        precision = self.precision
        date = self.date
        if 'year' == self.precision:
            return date.replace(year=date.year + 1, month=1)
        elif 'month' == precision:
            if (date.month < 12):
                return date.replace(month=date.month + 1)
            else:
                return date.replace(year=date.year + 1, month=1)
        elif 'day' == precision:
            return date + timedelta(days=1)
        else:
            raise ValueError(u'unhandled precision {0}'.format(precision))


class DateInterval(object):
    """A closed-open interval of dates.

    A left endpoint of None means since the beginning of time.
    A right endpoint of None means towards infinity.
    """

    def __init__(self, start, end):
        if start is not None and end is not None and not start < end:
            raise ValueError(u"start date {0} is not before end date {1}"
                             .format(start, end))
        self.start = start
        self.end = end

    @classmethod
    def from_periods(cls, start, end):
        """Create an interval with two Periods as the endpoints.
        """
        end_date = end.open_right_endpoint() if end is not None else None
        start_date = start.date if start is not None else None
        return cls(start_date, end_date)

    def contains(self, date):
        if self.start is not None and date < self.start:
            return False
        if self.end is not None and date >= self.end:
            return False
        return True

    def __str__(self):
        return '[{0}, {1})'.format(self.start, self.end)


class DateQuery(FieldQuery):
    """Matches date fields stored as seconds since Unix epoch time.

    Dates can be specified as ``year-month-day`` strings where only year
    is mandatory.

    The value of a date field can be matched against a date interval by
    using an ellipsis interval syntax similar to that of NumericQuery.
    """
    def __init__(self, field, pattern, fast=True):
        super(DateQuery, self).__init__(field, pattern, fast)
        start, end = _parse_periods(pattern)
        self.interval = DateInterval.from_periods(start, end)

    def match(self, item):
        if self.field not in item:
            return False
        timestamp = float(item[self.field])
        date = datetime.utcfromtimestamp(timestamp)
        return self.interval.contains(date)

    _clause_tmpl = "{0} {1} ?"

    def col_clause(self):
        clause_parts = []
        subvals = []

        if self.interval.start:
            clause_parts.append(self._clause_tmpl.format(self.field, ">="))
            subvals.append(_to_epoch_time(self.interval.start))

        if self.interval.end:
            clause_parts.append(self._clause_tmpl.format(self.field, "<"))
            subvals.append(_to_epoch_time(self.interval.end))

        if clause_parts:
            # One- or two-sided interval.
            clause = ' AND '.join(clause_parts)
        else:
            # Match any date.
            clause = '1'
        return clause, subvals


class DurationQuery(NumericQuery):
    """NumericQuery that allow human-friendly (M:SS) time interval formats.

    Converts the range(s) to a float value, and delegates on NumericQuery.

    Raises InvalidQueryError when the pattern does not represent an int, float
    or M:SS time interval.
    """
    def _convert(self, s):
        """Convert a M:SS or numeric string to a float.

        Return None if `s` is empty.
        Raise an InvalidQueryError if the string cannot be converted.
        """
        if not s:
            return None
        try:
            return util.raw_seconds_short(s)
        except ValueError:
            try:
                return float(s)
            except ValueError:
                raise InvalidQueryArgumentValueError(
                    s,
                    u"a M:SS string or a float")


# Sorting.

class Sort(object):
    """An abstract class representing a sort operation for a query into
    the item database.
    """

    def order_clause(self):
        """Generates a SQL fragment to be used in a ORDER BY clause, or
        None if no fragment is used (i.e., this is a slow sort).
        """
        return None

    def sort(self, items):
        """Sort the list of objects and return a list.
        """
        return sorted(items)

    def is_slow(self):
        """Indicate whether this query is *slow*, meaning that it cannot
        be executed in SQL and must be executed in Python.
        """
        return False

    def __hash__(self):
        return 0

    def __eq__(self, other):
        return type(self) == type(other)


class MultipleSort(Sort):
    """Sort that encapsulates multiple sub-sorts.
    """

    def __init__(self, sorts=None):
        self.sorts = sorts or []

    def add_sort(self, sort):
        self.sorts.append(sort)

    def _sql_sorts(self):
        """Return the list of sub-sorts for which we can be (at least
        partially) fast.

        A contiguous suffix of fast (SQL-capable) sub-sorts are
        executable in SQL. The remaining, even if they are fast
        independently, must be executed slowly.
        """
        sql_sorts = []
        for sort in reversed(self.sorts):
            if not sort.order_clause() is None:
                sql_sorts.append(sort)
            else:
                break
        sql_sorts.reverse()
        return sql_sorts

    def order_clause(self):
        order_strings = []
        for sort in self._sql_sorts():
            order = sort.order_clause()
            order_strings.append(order)

        return ", ".join(order_strings)

    def is_slow(self):
        for sort in self.sorts:
            if sort.is_slow():
                return True
        return False

    def sort(self, items):
        slow_sorts = []
        switch_slow = False
        for sort in reversed(self.sorts):
            if switch_slow:
                slow_sorts.append(sort)
            elif sort.order_clause() is None:
                switch_slow = True
                slow_sorts.append(sort)
            else:
                pass

        for sort in slow_sorts:
            items = sort.sort(items)
        return items

    def __repr__(self):
        return 'MultipleSort({!r})'.format(self.sorts)

    def __hash__(self):
        return hash(tuple(self.sorts))

    def __eq__(self, other):
        return super(MultipleSort, self).__eq__(other) and \
            self.sorts == other.sorts


class FieldSort(Sort):
    """An abstract sort criterion that orders by a specific field (of
    any kind).
    """
    def __init__(self, field, ascending=True, case_insensitive=True):
        self.field = field
        self.ascending = ascending
        self.case_insensitive = case_insensitive

    def sort(self, objs):
        # TODO: Conversion and null-detection here. In Python 3,
        # comparisons with None fail. We should also support flexible
        # attributes with different types without falling over.

        def key(item):
            field_val = item.get(self.field, '')
            if self.case_insensitive and isinstance(field_val, six.text_type):
                field_val = field_val.lower()
            return field_val

        return sorted(objs, key=key, reverse=not self.ascending)

    def __repr__(self):
        return '<{0}: {1}{2}>'.format(
            type(self).__name__,
            self.field,
            '+' if self.ascending else '-',
        )

    def __hash__(self):
        return hash((self.field, self.ascending))

    def __eq__(self, other):
        return super(FieldSort, self).__eq__(other) and \
            self.field == other.field and \
            self.ascending == other.ascending


class FixedFieldSort(FieldSort):
    """Sort object to sort on a fixed field.
    """
    def order_clause(self):
        order = "ASC" if self.ascending else "DESC"
        if self.case_insensitive:
            field = '(CASE ' \
                    'WHEN TYPEOF({0})="text" THEN LOWER({0}) ' \
                    'WHEN TYPEOF({0})="blob" THEN LOWER({0}) ' \
                    'ELSE {0} END)'.format(self.field)
        else:
            field = self.field
        return "{0} {1}".format(field, order)


class SlowFieldSort(FieldSort):
    """A sort criterion by some model field other than a fixed field:
    i.e., a computed or flexible field.
    """
    def is_slow(self):
        return True


class NullSort(Sort):
    """No sorting. Leave results unsorted."""
    def sort(self, items):
        return items

    def __nonzero__(self):
        return self.__bool__()

    def __bool__(self):
        return False

    def __eq__(self, other):
        return type(self) == type(other) or other is None

    def __hash__(self):
        return 0<|MERGE_RESOLUTION|>--- conflicted
+++ resolved
@@ -553,20 +553,6 @@
         """
         if not string:
             return None
-<<<<<<< HEAD
-        ordinal = string.count('-')
-        if ordinal >= len(cls.date_formats):
-            # Too many components.
-            raise InvalidQueryArgumentValueError(string,
-                                                 'a valid datetime string')
-        date_format = cls.date_formats[ordinal]
-        try:
-            date = datetime.strptime(string, date_format)
-        except ValueError:
-            # Parsing failed.
-            raise InvalidQueryArgumentValueError(string,
-                                                 'a valid datetime string')
-=======
         date = None
         for ordinal, date_format in enumerate(cls.date_formats):
             try:
@@ -578,7 +564,6 @@
         if date is None:
             raise InvalidQueryArgumentTypeError(string,
                                                 'a valid datetime string')
->>>>>>> 80f77aea
         precision = cls.precisions[ordinal]
         return cls(date, precision)
 
