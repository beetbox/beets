--- conflicted
+++ resolved
@@ -34,9 +34,6 @@
             - python3-gst-1.0
             - unrar
 
-<<<<<<< HEAD
-install: pip install tox sphinx codecov
-=======
 # To install dependencies, tell tox to do everything but actually running the
 # test.
 install:
@@ -44,7 +41,6 @@
     # upgrade requests to satisfy sphinx linkcheck (for building man pages)
     - if [[ $TRAVIS_PYTHON_VERSION == *_site_packages ]]; then pip install -U requests; fi
     - travis_retry tox -e $TOX_ENV --notest
->>>>>>> 728267d0
 
 script: tox
 
